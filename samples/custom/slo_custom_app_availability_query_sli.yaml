apiVersion: sre.google.com/v2
kind: ServiceLevelObjective
metadata:
  name: custom-test-availability-sli
  labels:
    service_name: custom
    feature_name: test
    slo_name: availability-sli
spec:
  description: 99.99% of fake requests to custom backends are valid
  backend: custom.custom_backend.CustomBackend
  method: query_sli
  exporters:
  - custom.custom_exporter.CustomMetricExporter
<<<<<<< HEAD
=======
  - custom.custom_exporter.CustomSLOExporter
>>>>>>> bafaf517
  service_level_indicator: {}
  goal: 0.999<|MERGE_RESOLUTION|>--- conflicted
+++ resolved
@@ -12,9 +12,6 @@
   method: query_sli
   exporters:
   - custom.custom_exporter.CustomMetricExporter
-<<<<<<< HEAD
-=======
   - custom.custom_exporter.CustomSLOExporter
->>>>>>> bafaf517
   service_level_indicator: {}
   goal: 0.999