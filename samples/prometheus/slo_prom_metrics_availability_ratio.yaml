# Copyright 2019 Google Inc.
#
# Licensed under the Apache License, Version 2.0 (the "License");
# you may not use this file except in compliance with the License.
# You may obtain a copy of the License at
#
#            http://www.apache.org/licenses/LICENSE-2.0
#
# Unless required by applicable law or agreed to in writing, software
# distributed under the License is distributed on an "AS IS" BASIS,
# WITHOUT WARRANTIES OR CONDITIONS OF ANY KIND, either express or implied.
# See the License for the specific language governing permissions and
# limitations under the License.
---
service_name:     prom
feature_name:     metrics
slo_name:         availability
slo_description:  99.9% of Prometheus requests return a good HTTP code
slo_target:       0.999
backend:
  class:          Prometheus
  method:         good_bad_ratio
  url:            ${PROMETHEUS_URL}
  # Basic auth example:
  # headers:
  #   Content-Type: application/json
  #   Authorization: Basic b2s6cGFzcW==  # username:password base64-encoded
  measurement:
<<<<<<< HEAD
    filter_good:  prometheus_http_requests_total{handler="/metrics", code=~"2.."}[window]
    filter_valid: prometheus_http_requests_total{handler="/metrics"}[window]
=======
    filter_good:  prometheus_http_requests_total{handler="/metrics", code=~"2.."}
    filter_valid: prometheus_http_requests_total{handler="/metrics"}
>>>>>>> e9bec91c
    # filter_bad: prometheus_http_requests_total{code=~"5..", handler="/metrics"} # alternative to filter_valid field
exporters:
- class:          Prometheus
  url:            ${PROMETHEUS_PUSHGATEWAY_URL}<|MERGE_RESOLUTION|>--- conflicted
+++ resolved
@@ -26,13 +26,8 @@
   #   Content-Type: application/json
   #   Authorization: Basic b2s6cGFzcW==  # username:password base64-encoded
   measurement:
-<<<<<<< HEAD
-    filter_good:  prometheus_http_requests_total{handler="/metrics", code=~"2.."}[window]
-    filter_valid: prometheus_http_requests_total{handler="/metrics"}[window]
-=======
     filter_good:  prometheus_http_requests_total{handler="/metrics", code=~"2.."}
     filter_valid: prometheus_http_requests_total{handler="/metrics"}
->>>>>>> e9bec91c
     # filter_bad: prometheus_http_requests_total{code=~"5..", handler="/metrics"} # alternative to filter_valid field
 exporters:
 - class:          Prometheus
