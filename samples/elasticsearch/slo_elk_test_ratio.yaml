apiVersion: sre.google.com/v2
kind: ServiceLevelObjective
metadata:
  name: elk-test-errors
  labels:
    service_name: elk
    feature_name: test
    slo_name: errors
spec:
  description: >
    SLO for random test data generated with the
    https://github.com/oliver006/elasticsearch-test-data
  backend: elasticsearch
  method: good_bad_ratio
  exporters:
  - pubsub
<<<<<<< HEAD
  - cloud_monitoring
=======
  - cloud_monitoring/test
>>>>>>> bafaf517
  service_level_indicator:
    index: test_data
    date_field: last_updated
    query_good: {}
    query_bad:
      must:
        term:
          name: JAgOZE8

  goal: 1<|MERGE_RESOLUTION|>--- conflicted
+++ resolved
@@ -14,11 +14,7 @@
   method: good_bad_ratio
   exporters:
   - pubsub
-<<<<<<< HEAD
-  - cloud_monitoring
-=======
   - cloud_monitoring/test
->>>>>>> bafaf517
   service_level_indicator:
     index: test_data
     date_field: last_updated
