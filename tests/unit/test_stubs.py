# Copyright 2019 Google Inc.
#
# Licensed under the Apache License, Version 2.0 (the "License");
# you may not use this file except in compliance with the License.
# You may obtain a copy of the License at
#
#            http://www.apache.org/licenses/LICENSE-2.0
#
# Unless required by applicable law or agreed to in writing, software
# distributed under the License is distributed on an "AS IS" BASIS,
# WITHOUT WARRANTIES OR CONDITIONS OF ANY KIND, either express or implied.
# See the License for the specific language governing permissions and
# limitations under the License.
"""stubs.py

Stubs for mocking backends and exporters.
"""
import json
import os
import sys
import time
from types import ModuleType

from google.cloud.monitoring_v3.proto import metric_service_pb2
from slo_generator.utils import load_configs, load_config

TEST_DIR = os.path.dirname(os.path.abspath(__file__))
SAMPLE_DIR = os.path.join(os.path.dirname(os.path.dirname(TEST_DIR)),
                          "samples/")

CTX = {
    'PROJECT_ID': 'fake',
    'PUBSUB_PROJECT_ID': 'fake',
    'PUBSUB_TOPIC_NAME': 'fake',
    'GAE_PROJECT_ID': 'fake',
    'GAE_MODULE_ID': 'fake',
    'GKE_MESH_UID': 'fake',
    'GKE_PROJECT_ID': 'fake',
    'GKE_CLUSTER_NAME': 'fake',
    'GKE_LOCATION': 'fake',
    'GKE_SERVICE_NAMESPACE': 'fake',
    'GKE_SERVICE_NAME': 'fake',
    'LB_PROJECT_ID': 'fake',
    'PROMETHEUS_URL': 'http://localhost:9090',
    'PROMETHEUS_PUSHGATEWAY_URL': 'http://localhost:9091',
    'ELASTICSEARCH_URL': 'http://localhost:9200',
    'STACKDRIVER_HOST_PROJECT_ID': 'fake',
    'STACKDRIVER_LOG_METRIC_NAME': 'fake',
    'BIGQUERY_PROJECT_ID': 'fake',
    'BIGQUERY_TABLE_ID': 'fake',
    'BIGQUERY_DATASET_ID': 'fake',
    'BIGQUERY_TABLE_NAME': 'fake',
    'DATADOG_API_KEY': 'fake',
    'DATADOG_APP_KEY': 'fake',
    'DATADOG_SLO_ID': 'fake',
    'DYNATRACE_API_URL': 'fake',
    'DYNATRACE_API_TOKEN': 'fake'
}


def add_dynamic(name, code, type):
    """Dynamically add a backend or exporter to slo-generator.

    Args:
        name (str): Name of backend / exporter.
        code (str): Backend / exporter code.
        type (str): 'backends' or 'exporters'.
    """
    mod = ModuleType(name)
    module_name = f'slo_generator.{type}.{name}'
    sys.modules[module_name] = mod
    exec(code, mod.__dict__)


def mock_slo_report(key):
    """Mock SLO report config with edge cases contained in DUMMY_TESTS.

    Args:
        key (str): Key identifying which config to pick from DUMMY_TESTS.

    Returns:
        dict: Dict configuration for SLOReport class.
    """
    slo_config = load_fixture('dummy_slo_config.json')
    ebp_step = load_fixture(
        'dummy_config.json')['error_budget_policies']['default'][0]
    dummy_tests = load_fixture('dummy_tests.json')
    backend = dummy_tests[key]
    slo_config['spec']['method'] = backend['method']
    backend['name'] = 'dummy'
    backend['class'] = 'Dummy'
    timestamp = time.time()
    return {
        "config": slo_config,
        "backend": backend,
        "step": ebp_step,
        "timestamp": timestamp,
        "client": None,
        "delete": False
    }


# pylint: disable=too-few-public-methods
class MultiCallableStub:
    """Stub for the grpc.UnaryUnaryMultiCallable interface."""

    def __init__(self, method, channel_stub):
        self.method = method
        self.channel_stub = channel_stub

    # pylint: disable=inconsistent-return-statements
    def __call__(self, request, timeout=None, metadata=None, credentials=None):
        self.channel_stub.requests.append((self.method, request))

        response = None
        if self.channel_stub.responses:
            response = self.channel_stub.responses.pop()

        if isinstance(response, Exception):
            raise response

        if response:
            return response


# pylint: disable=R0903
class ChannelStub:
    """Stub for the grpc.Channel interface."""

    def __init__(self, responses=[]):
        self.responses = responses
        self.requests = []

    # pylint: disable=C0116,W0613
    def unary_unary(self,
                    method,
                    request_serializer=None,
                    response_deserializer=None):
        return MultiCallableStub(method, self)


def mock_grpc_stub(response, proto_method, nresp=1):
    """Fakes gRPC response channel for the proto_method passed.

    Args:
        response (dict): Expected response.
        nresp (int): Number of expected responses.

    Returns:
        ChannelStub: Mocked gRPC channel stub.
    """
    expected_response = proto_method(**response)
    channel = ChannelStub(responses=[expected_response] * nresp)
    return channel


def mock_sd(nresp=1):
    """Fake Stackdriver Monitoring API response for the ListTimeSeries endpoint.

    Args:
        nresp (int): Number of responses to add to response.

    Returns:
        ChannelStub: Mocked gRPC channel stub.
    """
    timeserie = load_fixture('time_series_proto.json')
    response = {"next_page_token": "", "time_series": [timeserie]}
    return mock_grpc_stub(
        response=response,
        proto_method=metric_service_pb2.ListTimeSeriesResponse,
        nresp=nresp)


# pylint: disable=W0613,R1721
def mock_prom(self, metric):
    """Fake Prometheus query response.

    Args:
        metric (dict): Input metric query.

    Returns:
        dict: Fake response.
    """
    data = {
        'data': {
            'result': [{
                'values': [x for x in range(5)],
                'value': [0, 1]
            }]
        }
    }
    return json.dumps(data)


# pylint: disable=W0613
def mock_es(self, index, body):
    """Fake ElasticSearch response.

    Args:
        index (str): Index.
        body (dict): Query body.

    Returns:
        dict: Fake response.
    """
    return {'hits': {'total': {'value': 120}}}


def mock_dd_metric_query(*args, **kwargs):
    """Mock Datadog response for datadog.api.Metric.query."""
    return load_fixture('dd_timeseries.json')


def mock_dd_slo_history(*args, **kwargs):
    """Mock Datadog response for datadog.api.ServiceLevelObjective.history."""
    return load_fixture('dd_slo_history.json')


def mock_dd_slo_get(*args, **kwargs):
    """Mock Datadog response for datadog.api.ServiceLevelObjective.get."""
    return load_fixture('dd_slo.json')


def mock_dd_metric_send(*args, **kwargs):
    """Mock Datadog response for datadog.api.Metric.send."""
    return load_fixture('dd_success.json')


def mock_dt(*args, **kwargs):
    """Mock Dynatrace response."""
    if args[0] == 'get' and args[1] == 'timeseries':
        return load_fixture('dt_metric_get.json')

    elif args[0] == 'get' and args[1] == 'metrics/query':
        return load_fixture('dt_timeseries_get.json')

    elif args[0] == 'post' and args[1] == 'entity/infrastructure/custom':
        return load_fixture('dt_metric_send.json')

    elif args[0] == 'put' and args[1] == 'timeseries':
        return {}

<<<<<<< HEAD
    elif args[0] == 'get' and args[1].startswith('slo/'):
        return load_fixture('dt_slo_get.json')
=======
>>>>>>> c34ba688

def mock_dt_errors(*args, **kwargs):
    """Mock Dynatrace response with errors."""
    if args[0] == 'get' and args[1] == 'timeseries':
        return load_fixture('dt_metric_get.json')

    elif args[0] == 'get' and args[1] == 'metrics/query':
        return load_fixture('dt_timeseries_get.json')

    elif args[0] == 'post' and args[1] == 'entity/infrastructure/custom':
        return load_fixture('dt_error_rate.json')

    elif args[0] == 'put' and args[1] == 'timeseries':
        return load_fixture('dt_error_rate.json')


class dotdict(dict):
    """dot.notation access to dictionary attributes"""
    __getattr__ = dict.get
    __setattr__ = dict.__setitem__
    __delattr__ = dict.__delitem__


def dotize(data):
    """Transform dict to class instance with attribute access.

    Args:
        data (dict): Input dict.

    Returns:
        dotdict: Dotdict equivalent.
    """
    data = dotdict(data)
    for k, v in data.items():
        if isinstance(v, dict):
            data[k] = dotdict(v)
    return data


class mock_ssm_client:
    """Fake Service Monitoring API client."""

    def __init__(self):
        self.services = [dotize(s) for s in load_fixture('ssm_services.json')]
        self.service_level_objectives = [
            dotize(slo) for slo in load_fixture('ssm_slos.json')
        ]

    def project_path(self, project_id):
        return f'projects/{project_id}'

    def service_path(self, project_id, service_id):
        project_path = self.project_path(project_id)
        return f'{project_path}/services/{service_id}'

    def create_service(self, parent, service, service_id=None):
        return self.services[0]

    def list_services(self, parent):
        return self.services

    def delete_service(self, name):
        return None

    def create_service_level_objective(self,
                                       parent,
                                       service_level_objective,
                                       service_level_objective_id=None):
        return self.service_level_objectives[0]

    def update_service_level_objective(self, service_level_objective):
        return self.service_level_objectives[0]

    def list_service_level_objectives(self, parent):
        return self.service_level_objectives

    def delete_service_level_objective(self, name):
        return None

    @staticmethod
    def to_json(data):
        return data


def get_fixture_path(filename):
    """Get path for a fixture file.

    Args:
        filename (str): Filename of file in fixtures/.

    Returns:
        str: Full path of file in fixtures/.
    """
    return os.path.join(TEST_DIR, "fixtures/", filename)


def load_fixture(filename, ctx=os.environ):
    """Load a fixture from the test/fixtures/ directory and replace context
    environmental variables in it.

    Args:
        filename (str): Filename of the fixture to load.
        ctx (dict): Context dictionary (env variables).

    Returns:
        dict: Loaded fixture.
    """
    path = get_fixture_path(filename)
    return load_config(path, ctx=ctx)


def load_sample(filename, ctx=os.environ):
    """Load a sample from the samples/ directory and replace context
    environmental variables in it.

    Args:
        filename (str): Filename of the fixture to load.
        ctx (dict): Context dictionary (env variables).

    Returns:
        dict: Loaded sample.
    """
    filename = os.path.join(SAMPLE_DIR, filename)
    return load_config(filename, ctx=ctx)


def load_slo_samples(folder_path, ctx=os.environ):
    """List and load all SLO samples from folder path.

    Args:
        folder_path (str): Folder path to load SLO configs from.
        ctx (dict): Context for env variables.

    Returns:
        list: List of loaded SLO configs.
    """
    return load_configs(f'{SAMPLE_DIR}/{folder_path}', ctx)


# Add custom backends / exporters for testing purposes
DUMMY_BACKEND_CODE = open(get_fixture_path('dummy_backend.py')).read()
FAIL_EXPORTER_CODE = open(get_fixture_path('fail_exporter.py')).read()
add_dynamic('dummy', DUMMY_BACKEND_CODE, 'backends')
add_dynamic('fail', FAIL_EXPORTER_CODE, 'exporters')<|MERGE_RESOLUTION|>--- conflicted
+++ resolved
@@ -234,17 +234,14 @@
     elif args[0] == 'get' and args[1] == 'metrics/query':
         return load_fixture('dt_timeseries_get.json')
 
+    elif args[0] == 'get' and args[1].startswith('slo/'):
+        return load_fixture('dt_slo_get.json')
+      
     elif args[0] == 'post' and args[1] == 'entity/infrastructure/custom':
         return load_fixture('dt_metric_send.json')
 
     elif args[0] == 'put' and args[1] == 'timeseries':
         return {}
-
-<<<<<<< HEAD
-    elif args[0] == 'get' and args[1].startswith('slo/'):
-        return load_fixture('dt_slo_get.json')
-=======
->>>>>>> c34ba688
 
 def mock_dt_errors(*args, **kwargs):
     """Mock Dynatrace response with errors."""
