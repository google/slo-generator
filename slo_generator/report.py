# Copyright 2019 Google Inc.
#
# Licensed under the Apache License, Version 2.0 (the "License");
# you may not use this file except in compliance with the License.
# You may obtain a copy of the License at
#
#            http://www.apache.org/licenses/LICENSE-2.0
#
# Unless required by applicable law or agreed to in writing, software
# distributed under the License is distributed on an "AS IS" BASIS,
# WITHOUT WARRANTIES OR CONDITIONS OF ANY KIND, either express or implied.
# See the License for the specific language governing permissions and
# limitations under the License.
"""
`report.py`
Report utilities.
"""

import logging
from dataclasses import asdict, dataclass, field, fields
from typing import List

from slo_generator import utils
from slo_generator.constants import COLORED_OUTPUT, MIN_VALID_EVENTS, NO_DATA, Colors

#patch 0.3 importing random lib
import random,time

LOGGER = logging.getLogger(__name__)


@dataclass(init=False)
class SLOReport:
    """SLO report dataclass. Compute an SLO report out of an SLO config and an
    Error Budget Policy step.

    Args:
        config (dict): SLO configuration.
        backend (dict): Backend configuration.
        step (dict): Error budget policy step configuration.
        timestamp (int): Timestamp.
        client (obj): Existing backend client.
        delete (bool): Backend delete action.
    """

    # pylint: disable=too-many-instance-attributes

    # SLO
    name: str
    description: str
    goal: str
    backend: str

    # SLI
    gap: float

    # Error budget
    error_budget_policy_step_name: str
    error_budget_target: float
    error_budget_measurement: float
    error_budget_burn_rate: float
    error_budget_burn_rate_threshold: float
    error_budget_minutes: float
    error_budget_remaining_minutes: float
    error_minutes: float

    # Data validation
    valid: bool

    # Global (from error budget policy)
    timestamp: int
    timestamp_human: str
    window: int
    alert: bool

    consequence_message: str

    # SLO
    exporters: list = field(default_factory=list)
    error_budget_policy: str = "default"

    # SLI
    sli_measurement: float = 0
    events_count: int = 0
    bad_events_count: int = 0
    good_events_count: int = 0

    # Metadata
    metadata: dict = field(default_factory=dict)

    # Data validation
    errors: List[str] = field(default_factory=list)

<<<<<<< HEAD
    def get_assumption_empty_sli(self, config):
        if 'assumption_empty_sli' in config['spec'] and config['spec']['method'] == 'good_bad_ratio':
            if 0 <= float(config['spec']['assumption_empty_sli']) <= 100:
                assumption_empty_sli = float(config['spec']['assumption_empty_sli'])
                LOGGER.debug(f'{self.info} | Found assumption_empty_sli config, It will to be used the value {str(assumption_empty_sli)}% when not exists increase in metrics')
                return assumption_empty_sli
            else:
                LOGGER.error('Value to assumption_empty_sli is not between 0 and 100. Received: ' + str(config['spec']['assumption_empty_sli']) + '.')
        else:
            LOGGER.debug('assumption_empty_sli is not in labels, skipping')
        return -1

    def __init__(self,
                 config,
                 backend,
                 step,
                 timestamp,
                 client=None,
                 delete=False):
=======
    # pylint: disable=too-many-arguments
    def __init__(self, config, backend, step, timestamp, client=None, delete=False):
>>>>>>> 61f2f329

        # Init dataclass fields from SLO config and Error Budget Policy
        spec = config["spec"]
        self.exporters = []
        self.__set_fields(
            **spec,
            **step,
            lambdas={
                "goal": float,
                "step": int,
                "error_budget_burn_rate_threshold": float,
            },
        )
        # Set other fields
        self.metadata = config["metadata"]
        self.timestamp = int(timestamp)
        self.name = self.metadata["name"]
        self.error_budget_policy_step_name = step["name"]
        self.error_budget_burn_rate_threshold = float(step["burn_rate_threshold"])
        self.timestamp_human = utils.get_human_time(timestamp)
        self.valid = True
        self.errors = []

        # Get Assumption of Empty SLI value in slo-config
        #assumption_empty_sli = self.get_assumption_empty_sli(config)
        assumption_empty_sli = 100

        # Get backend results
        # Patch globo-0.3 for three retries
        RETRIES=3
        while RETRIES > 0:
            data = self.run_backend(config, backend, client=client, delete=delete)
            LOGGER.debug(f'patch globo-0.3 | After get data in backend({str(data)}).')
            if not self._validate(data, assumption_empty_sli):
                RETRIES -= 1
                rWAIT = random.randint(2, 5)
                LOGGER.debug(f'patch globo-0.3 | Waiting {rWAIT} before next try. ({RETRIES} retries remaining)')
                time.sleep(rWAIT)
            else:
                RETRIES = 0
        if not self._validate(data, assumption_empty_sli):
            LOGGER.error('patch globo-0.3 | an error occurs in last validation of retrieved data from backend...')
            self.valid = False
            return
        # Build SLO report
        self.build(step, data, assumption_empty_sli)
        # Post validation
        if not self._post_validate():
            self.valid = False

    def build(self, step, data, assumption_empty_sli=-1):
        """Compute all data necessary to build the SLO report.

        Args:
            step (dict): Error Budget Policy step configuration.
            data (obj): Backend data.

        See https://landing.google.com/sre/workbook/chapters/implementing-slos/
        for details on the calculations.
        """
        LOGGER.debug(f"{self.info} | SLO report starting ...")

        # SLI, Good count, Bad count, Gap from backend results
        sli, good_count, bad_count = self.get_sli(data, assumption_empty_sli)
        #patch globo-0.3 additional condition to good events empty or NODATA
        LOGGER.debug(f"SLI={sli}, GOOD={good_count}, BAD={bad_count}")
        if good_count == 'EMPTY':
            LOGGER.error("Good events found is 0, terminating...")
            exit(-1)
        gap = sli - self.goal

        # Error Budget calculations
        eb_target = 1 - self.goal
        eb_value = 1 - sli
        eb_remaining_minutes = self.window * gap / 60
        eb_target_minutes = self.window * eb_target / 60
        eb_minutes = self.window * eb_value / 60
        if eb_target == 0:
            eb_burn_rate = 0
        else:
            eb_burn_rate = round(eb_value / eb_target, 1)

        # Alert boolean on burn rate excessive speed.
        alert = eb_burn_rate > self.error_budget_burn_rate_threshold

        # Manage alerting message.
        if alert:
            consequence_message = step["message_alert"]
        elif eb_burn_rate <= 1:
            consequence_message = step["message_ok"]
        else:
            consequence_message = (
                "Missed for this measurement window, but not enough to alert"
            )

        # Set fields in dataclass.
        self.__set_fields(
            sli_measurement=sli,
            good_events_count=int(good_count),
            bad_events_count=int(bad_count),
            events_count=int(good_count + bad_count),
            gap=gap,
            error_budget_target=eb_target,
            error_budget_measurement=eb_value,
            error_budget_burn_rate=eb_burn_rate,
            error_budget_remaining_minutes=eb_remaining_minutes,
            error_budget_minutes=eb_target_minutes,
            error_minutes=eb_minutes,
            alert=alert,
            consequence_message=consequence_message,
        )

    def run_backend(self, config, backend, client=None, delete=False):
        """Get appropriate backend method from SLO configuration and run it on
        current SLO config and Error Budget Policy step.

        Args:
            config (dict): SLO configuration.
            backend (dict): Backend configuration.
            client (obj, optional): Backend client initiated beforehand.
            delete (bool, optional): Set to True if we're running a delete
                action.

        Returns:
            obj: Backend data.
        """
        # Grab backend class and method dynamically.
        cls_name = backend.get("class")
        method = config["spec"]["method"]
        excluded_keys = ["class", "service_level_indicator", "name"]
        backend_cfg = {k: v for k, v in backend.items() if k not in excluded_keys}
        cls = utils.get_backend_cls(cls_name)
        if not cls:
            LOGGER.warning(f"{self.info} | Backend {cls_name} not loaded.")
            self.valid = False
            return None
        instance = cls(client=client, **backend_cfg)
        method = getattr(instance, method)
        LOGGER.debug(
            f"{self.info} | "
            f"Using backend {cls_name}.{method.__name__} (from "
            f"SLO config file)."
        )

        # Delete mode activation.
        if delete and hasattr(instance, "delete"):
            method = instance.delete
            LOGGER.info(f"{self.info} | Delete mode enabled.")

        # Run backend method and return results.
        try:
            data = method(self.timestamp, self.window, config)
            LOGGER.debug(f"{self.info} | Backend response: {data}")
        except Exception as exc:  # pylint:disable=broad-except
            self.errors.append(utils.fmt_traceback(exc))
            return None
        return data

    def get_sli(self, data, assumption_empty_sli=-1):
        """Compute SLI value and good / bad counts from the backend result.

        Some backends (e.g: Prometheus) are computing and returning the SLI
        value directly, others are sending a tuple (good_count, bad_count) and
        SLI value is computed from there.

        Args:
            data (obj): Backend data.

        Returns:
            tuple: A tuple of 3 values to unpack (float, int, int).
                float: SLI value.
                int: Good events count.
                int: Bad events count.

        Raises:
            Exception: When the backend does not return a proper result.
        """
        if isinstance(data, tuple):  # good, bad count
            good_count, bad_count = data
            if good_count == NO_DATA:
                #patch globo-0.3, terminate if not exists good events
                good_count = 'EMPTY'
                sli_measurement = None
                return sli_measurement, good_count, bad_count
            if bad_count == NO_DATA:
                bad_count = 0
<<<<<<< HEAD
            LOGGER.debug(f'{self.info} | Good: {good_count} | Bad: {bad_count}')
            if good_count == 0 and bad_count == 0 and assumption_empty_sli != -1:
                sli_measurement = round(assumption_empty_sli / 100, 5)
                LOGGER.warning(f'{self.info} | Setting sli_measurement to {float(assumption_empty_sli)}% because sli increase in time is 0.')
            else:
                sli_measurement = round(good_count / (good_count + bad_count), 6)
=======
            LOGGER.debug(f"{self.info} | Good: {good_count} | Bad: {bad_count}")
            sli_measurement = round(good_count / (good_count + bad_count), 6)
>>>>>>> 61f2f329
        else:  # sli value
            sli_measurement = round(data, 6)
            good_count, bad_count = NO_DATA, NO_DATA
        return sli_measurement, good_count, bad_count

    def to_json(self) -> dict:
        """Serialize dataclass to JSON."""
        if not self.valid:
            ebp_name = self.error_budget_policy_step_name
            return {
                "metadata": self.metadata,
                "errors": self.errors,
                "error_budget_policy_step_name": ebp_name,
                "valid": self.valid,
            }
        return asdict(self)

    # pylint: disable=too-many-return-statements
<<<<<<< HEAD
    def _validate(self, data, assumption_empty_sli=-1):
=======
    def _validate(self, data) -> bool:
>>>>>>> 61f2f329
        """Validate backend results. Invalid data will result in SLO report not
        being built.

        Args:
            data (obj): Backend result (expecting tuple, float, or int).

        Returns:
            bool: True if data is valid, False
        """
        # Backend not found
        if data is None:
            return False

        # Backend result is the wrong type
        if not isinstance(data, (tuple, float, int)):
            error = (
                f"Backend method returned an object of type "
                f"{type(data).__name__}. It should instead return a tuple "
                "(good_count, bad_count) or a numeric SLI value (float / int)."
            )
            self.errors.append(error)
            return False

        # Good / Bad tuple
        if isinstance(data, tuple):

            # Tuple length should be 2
            if len(data) != 2:
                error = (
                    f"Backend method returned a tuple with {len(data)} items."
                    f"Expected 2 items."
                )
                self.errors.append(error)
                return False
            good, bad = data

            # Tuple should contain only elements of type int or float
            if not all(isinstance(n, (float, int)) for n in data):
                error = (
                    "Backend method returned a tuple with some elements having"
                    " a type different than float or int"
                )
                self.errors.append(error)
                return False

            # Tuple should not contain any element with value None.
            if good is None or bad is None:
                error = (
                    f"Backend method returned a valid tuple {data} but one of "
                    "the values is None."
                )
                self.errors.append(error)
                return False

            # Tuple should not have NO_DATA everywhere
            if (good, bad) == (NO_DATA, NO_DATA):
                error = (
                    f"Backend method returned a valid tuple {data} but the "
                    "good and bad count is NO_DATA (-1)."
                )
                self.errors.append(error)
                return False

            # Tuple should not have elements where the sum is inferior to our
            # minimum valid events threshold
            if (good + bad) < MIN_VALID_EVENTS:
<<<<<<< HEAD
                if good == 0 and bad == 0 and assumption_empty_sli > -1:
                    LOGGER.debug(f'good={good}, bad={bad}, assumption_empty_sli={assumption_empty_sli}, setting SLI to {assumption_empty_sli}')
                else:
                    error = (
                        f'Not enough valid events ({good + bad}) found. Minimum '
                        f'valid events: {MIN_VALID_EVENTS}.')
                    self.errors.append(error)
                    return False
            #patch globo-0.3 for good events less than 0
            if good <= 0 and bad > 0:
                LOGGER.debug("Good less than 0, skipping SLO calculation by patch globo-0.3 ")
=======
                error = (
                    f"Not enough valid events ({good + bad}) found. Minimum "
                    f"valid events: {MIN_VALID_EVENTS}."
                )
                self.errors.append(error)
>>>>>>> 61f2f329
                return False

        # Check backend float / int value
        if isinstance(data, (float, int)) and data == NO_DATA:
            error = "Backend returned NO_DATA (-1)."
            self.errors.append(error)
            return False

        # Check backend None
        if data is None:
            error = "Backend returned None."
            self.errors.append(error)
            return False

        return True

    def _post_validate(self) -> bool:
        """Validate report after build."""

        # SLI measurement should be 0 <= x <= 1
        if not 0 <= self.sli_measurement <= 1:
            error = f"SLI is not between 0 and 1 (value = {self.sli_measurement})"
            self.errors.append(error)
            return False

        return True

    # pylint: disable=dangerous-default-value
    def __set_fields(self, lambdas={}, **kwargs):
        """Set all fields in dataclasses from configs passed and apply function
        on values whose key match one in the dictionaries.

        Args:
            lambdas (dict): Dict {key: function} to apply a function on certain
            kwargs (dict): Dict of key / values to set in dataclass.
        """
        names = set(f.name for f in fields(self))
        for name in names:
            if name not in kwargs:
                continue
            value = kwargs[name]
            if name in lambdas:
                value = lambdas[name](value)
            setattr(self, name, value)

    @property
    def info(self) -> str:
        """Step information."""
        return f"{self.name :<32} | {self.error_budget_policy_step_name :<8}"

    def __str__(self) -> str:
        report = self.to_json()
        if not self.valid:
            errors_str = " | ".join(self.errors)
            return f"{self.info} | {errors_str}"
        goal_per = self.goal * 100
        sli_per = round(self.sli_measurement * 100, 6)
        gap = round(self.gap * 100, 2)
        gap_str = str(gap)
        if gap >= 0:
            gap_str = f"+{gap}"

        sli_str = f"SLI: {sli_per:<7} % | SLO: {goal_per} % | " f"Gap: {gap_str:<6}%"
        result_str = (
            "BR: {error_budget_burn_rate:<2} / "
            "{error_budget_burn_rate_threshold} | "
            "Alert: {alert:<1} | Good: {good_events_count:<8} | "
            "Bad: {bad_events_count:<8}"
        ).format_map(report)
        full_str = f"{self.info} | {sli_str} | {result_str}"
        if COLORED_OUTPUT == 1:
            if self.alert:
                full_str = Colors.FAIL + full_str + Colors.ENDC
            else:
                full_str = Colors.OKGREEN + full_str + Colors.ENDC
        return full_str<|MERGE_RESOLUTION|>--- conflicted
+++ resolved
@@ -91,30 +91,20 @@
     # Data validation
     errors: List[str] = field(default_factory=list)
 
-<<<<<<< HEAD
     def get_assumption_empty_sli(self, config):
-        if 'assumption_empty_sli' in config['spec'] and config['spec']['method'] == 'good_bad_ratio':
-            if 0 <= float(config['spec']['assumption_empty_sli']) <= 100:
-                assumption_empty_sli = float(config['spec']['assumption_empty_sli'])
-                LOGGER.debug(f'{self.info} | Found assumption_empty_sli config, It will to be used the value {str(assumption_empty_sli)}% when not exists increase in metrics')
+        if "assumption_empty_sli" in config["spec"] and config["spec"]["method"] == "good_bad_ratio":
+            if 0 <= float(config["spec"]["assumption_empty_sli"]) <= 100:
+                assumption_empty_sli = float(config["spec"]["assumption_empty_sli"])
+                LOGGER.debug(f"{self.info} | Found assumption_empty_sli config, It will to be used the value {str(assumption_empty_sli)}% when not exists increase in metrics")
                 return assumption_empty_sli
             else:
-                LOGGER.error('Value to assumption_empty_sli is not between 0 and 100. Received: ' + str(config['spec']['assumption_empty_sli']) + '.')
+                LOGGER.error("Value to assumption_empty_sli is not between 0 and 100. Received: " + str(config['spec']['assumption_empty_sli']) + '.')
         else:
-            LOGGER.debug('assumption_empty_sli is not in labels, skipping')
+            LOGGER.debug("assumption_empty_sli is not in labels, skipping")
         return -1
 
-    def __init__(self,
-                 config,
-                 backend,
-                 step,
-                 timestamp,
-                 client=None,
-                 delete=False):
-=======
     # pylint: disable=too-many-arguments
     def __init__(self, config, backend, step, timestamp, client=None, delete=False):
->>>>>>> 61f2f329
 
         # Init dataclass fields from SLO config and Error Budget Policy
         spec = config["spec"]
@@ -301,17 +291,12 @@
                 return sli_measurement, good_count, bad_count
             if bad_count == NO_DATA:
                 bad_count = 0
-<<<<<<< HEAD
-            LOGGER.debug(f'{self.info} | Good: {good_count} | Bad: {bad_count}')
+            LOGGER.debug(f"{self.info} | Good: {good_count} | Bad: {bad_count}")
             if good_count == 0 and bad_count == 0 and assumption_empty_sli != -1:
                 sli_measurement = round(assumption_empty_sli / 100, 5)
-                LOGGER.warning(f'{self.info} | Setting sli_measurement to {float(assumption_empty_sli)}% because sli increase in time is 0.')
+                LOGGER.warning(f"{self.info} | Setting sli_measurement to {float(assumption_empty_sli)}% because sli increase in time is 0.")
             else:
                 sli_measurement = round(good_count / (good_count + bad_count), 6)
-=======
-            LOGGER.debug(f"{self.info} | Good: {good_count} | Bad: {bad_count}")
-            sli_measurement = round(good_count / (good_count + bad_count), 6)
->>>>>>> 61f2f329
         else:  # sli value
             sli_measurement = round(data, 6)
             good_count, bad_count = NO_DATA, NO_DATA
@@ -330,11 +315,7 @@
         return asdict(self)
 
     # pylint: disable=too-many-return-statements
-<<<<<<< HEAD
-    def _validate(self, data, assumption_empty_sli=-1):
-=======
-    def _validate(self, data) -> bool:
->>>>>>> 61f2f329
+    def _validate(self, data, assumption_empty_sli=-1) -> bool:
         """Validate backend results. Invalid data will result in SLO report not
         being built.
 
@@ -401,25 +382,17 @@
             # Tuple should not have elements where the sum is inferior to our
             # minimum valid events threshold
             if (good + bad) < MIN_VALID_EVENTS:
-<<<<<<< HEAD
                 if good == 0 and bad == 0 and assumption_empty_sli > -1:
-                    LOGGER.debug(f'good={good}, bad={bad}, assumption_empty_sli={assumption_empty_sli}, setting SLI to {assumption_empty_sli}')
+                    LOGGER.debug(f"good={good}, bad={bad}, assumption_empty_sli={assumption_empty_sli}, setting SLI to {assumption_empty_sli}")
                 else:
                     error = (
-                        f'Not enough valid events ({good + bad}) found. Minimum '
-                        f'valid events: {MIN_VALID_EVENTS}.')
+                        f"Not enough valid events ({good + bad}) found. Minimum "
+                        f"valid events: {MIN_VALID_EVENTS}.")
                     self.errors.append(error)
                     return False
-            #patch globo-0.3 for good events less than 0
+            # Patch globo-0.3 for good events less than 0
             if good <= 0 and bad > 0:
-                LOGGER.debug("Good less than 0, skipping SLO calculation by patch globo-0.3 ")
-=======
-                error = (
-                    f"Not enough valid events ({good + bad}) found. Minimum "
-                    f"valid events: {MIN_VALID_EVENTS}."
-                )
-                self.errors.append(error)
->>>>>>> 61f2f329
+                LOGGER.debug("Good less than 0, skipping SLO calculation by patch globo-0.3")
                 return False
 
         # Check backend float / int value
