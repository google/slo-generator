# Copyright 2019 Google Inc.
#
# Licensed under the Apache License, Version 2.0 (the "License");
# you may not use this file except in compliance with the License.
# You may obtain a copy of the License at
#
#            http://www.apache.org/licenses/LICENSE-2.0
#
# Unless required by applicable law or agreed to in writing, software
# distributed under the License is distributed on an "AS IS" BASIS,
# WITHOUT WARRANTIES OR CONDITIONS OF ANY KIND, either express or implied.
# See the License for the specific language governing permissions and
# limitations under the License.
"""
`report.py`
Report utilities.
"""

import logging
from dataclasses import asdict, dataclass, field, fields
from typing import List

from slo_generator import utils
from slo_generator.constants import COLORED_OUTPUT, MIN_VALID_EVENTS, NO_DATA, Colors

LOGGER = logging.getLogger(__name__)


@dataclass(init=False)
class SLOReport:
    """SLO report dataclass. Compute an SLO report out of an SLO config and an
    Error Budget Policy step.

    Args:
        config (dict): SLO configuration.
        backend (dict): Backend configuration.
        step (dict): Error budget policy step configuration.
        timestamp (int): Timestamp.
        client (obj): Existing backend client.
        delete (bool): Backend delete action.
    """

    # pylint: disable=too-many-instance-attributes

    # SLO
    name: str
    description: str
    goal: str
    backend: str
<<<<<<< HEAD
    exporters: list = field(default_factory=list)
    error_budget_policy: str = "default"
=======
>>>>>>> 44d64457

    # SLI
    gap: float

    # Error budget
    error_budget_policy_step_name: str
    error_budget_target: float
    error_budget_measurement: float
    error_budget_burn_rate: float
    error_budget_burn_rate_threshold: float
    error_budget_minutes: float
    error_budget_remaining_minutes: float
    error_minutes: float

    # Data validation
    valid: bool

    # Global (from error budget policy)
    timestamp: int
    timestamp_human: str
    window: int
    alert: bool

    consequence_message: str

    # SLO
    exporters: list = field(default_factory=list)
    error_budget_policy: str = 'default'

    # SLI
    sli_measurement: float = 0
    events_count: int = 0
    bad_events_count: int = 0
    good_events_count: int = 0

    # Metadata
    metadata: dict = field(default_factory=dict)

    # Data validation
    errors: List[str] = field(default_factory=list)

    # pylint: disable=too-many-arguments
    def __init__(self, config, backend, step, timestamp, client=None, delete=False):

        # Init dataclass fields from SLO config and Error Budget Policy
        spec = config["spec"]
        self.exporters = []
        self.__set_fields(
            **spec,
            **step,
            lambdas={
                "goal": float,
                "step": int,
                "error_budget_burn_rate_threshold": float,
            },
        )
        # Set other fields
        self.metadata = config["metadata"]
        self.timestamp = int(timestamp)
        self.name = self.metadata["name"]
        self.error_budget_policy_step_name = step["name"]
        self.error_budget_burn_rate_threshold = float(step["burn_rate_threshold"])
        self.timestamp_human = utils.get_human_time(timestamp)
        self.valid = True
        self.errors = []

        # Get backend results
        data = self.run_backend(config, backend, client=client, delete=delete)
        if not self._validate(data):
            self.valid = False
            return

        # Build SLO report
        self.build(step, data)

        # Post validation
        if not self._post_validate():
            self.valid = False

    def build(self, step, data):
        """Compute all data necessary to build the SLO report.

        Args:
            step (dict): Error Budget Policy step configuration.
            data (obj): Backend data.

        See https://landing.google.com/sre/workbook/chapters/implementing-slos/
        for details on the calculations.
        """
        LOGGER.debug(f"{self.info} | SLO report starting ...")

        # SLI, Good count, Bad count, Gap from backend results
        sli, good_count, bad_count = self.get_sli(data)
        gap = sli - self.goal

        # Error Budget calculations
        eb_target = 1 - self.goal
        eb_value = 1 - sli
        eb_remaining_minutes = self.window * gap / 60
        eb_target_minutes = self.window * eb_target / 60
        eb_minutes = self.window * eb_value / 60
        if eb_target == 0:
            eb_burn_rate = 0
        else:
            eb_burn_rate = round(eb_value / eb_target, 1)

        # Alert boolean on burn rate excessive speed.
        alert = eb_burn_rate > self.error_budget_burn_rate_threshold

        # Manage alerting message.
        if alert:
            consequence_message = step["message_alert"]
        elif eb_burn_rate <= 1:
            consequence_message = step["message_ok"]
        else:
            consequence_message = (
                "Missed for this measurement window, but not enough to alert"
            )

        # Set fields in dataclass.
        self.__set_fields(
            sli_measurement=sli,
            good_events_count=int(good_count),
            bad_events_count=int(bad_count),
            events_count=int(good_count + bad_count),
            gap=gap,
            error_budget_target=eb_target,
            error_budget_measurement=eb_value,
            error_budget_burn_rate=eb_burn_rate,
            error_budget_remaining_minutes=eb_remaining_minutes,
            error_budget_minutes=eb_target_minutes,
            error_minutes=eb_minutes,
            alert=alert,
            consequence_message=consequence_message,
        )

    def run_backend(self, config, backend, client=None, delete=False):
        """Get appropriate backend method from SLO configuration and run it on
        current SLO config and Error Budget Policy step.

        Args:
            config (dict): SLO configuration.
            backend (dict): Backend configuration.
            client (obj, optional): Backend client initiated beforehand.
            delete (bool, optional): Set to True if we're running a delete
                action.

        Returns:
            obj: Backend data.
        """
        # Grab backend class and method dynamically.
        cls_name = backend.get("class")
        method = config["spec"]["method"]
        excluded_keys = ["class", "service_level_indicator", "name"]
        backend_cfg = {k: v for k, v in backend.items() if k not in excluded_keys}
        cls = utils.get_backend_cls(cls_name)
        if not cls:
            LOGGER.warning(f"{self.info} | Backend {cls_name} not loaded.")
            self.valid = False
            return None
        instance = cls(client=client, **backend_cfg)
        method = getattr(instance, method)
        LOGGER.debug(
            f"{self.info} | "
            f"Using backend {cls_name}.{method.__name__} (from "
            f"SLO config file)."
        )

        # Delete mode activation.
        if delete and hasattr(instance, "delete"):
            method = instance.delete
            LOGGER.info(f"{self.info} | Delete mode enabled.")

        # Run backend method and return results.
        try:
            data = method(self.timestamp, self.window, config)
            LOGGER.debug(f"{self.info} | Backend response: {data}")
        except Exception as exc:  # pylint:disable=broad-except
            self.errors.append(utils.fmt_traceback(exc))
            return None
        return data

    def get_sli(self, data):
        """Compute SLI value and good / bad counts from the backend result.

        Some backends (e.g: Prometheus) are computing and returning the SLI
        value directly, others are sending a tuple (good_count, bad_count) and
        SLI value is computed from there.

        Args:
            data (obj): Backend data.

        Returns:
            tuple: A tuple of 3 values to unpack (float, int, int).
                float: SLI value.
                int: Good events count.
                int: Bad events count.

        Raises:
            Exception: When the backend does not return a proper result.
        """
        if isinstance(data, tuple):  # good, bad count
            good_count, bad_count = data
            if good_count == NO_DATA:
                good_count = 0
            if bad_count == NO_DATA:
                bad_count = 0
            LOGGER.debug(f"{self.info} | Good: {good_count} | Bad: {bad_count}")
            sli_measurement = round(good_count / (good_count + bad_count), 6)
        else:  # sli value
            sli_measurement = round(data, 6)
            good_count, bad_count = NO_DATA, NO_DATA
        return sli_measurement, good_count, bad_count

    def to_json(self) -> dict:
        """Serialize dataclass to JSON."""
        if not self.valid:
            ebp_name = self.error_budget_policy_step_name
            return {
                "metadata": self.metadata,
                "errors": self.errors,
                "error_budget_policy_step_name": ebp_name,
                "valid": self.valid,
            }
        return asdict(self)

    # pylint: disable=too-many-return-statements
    def _validate(self, data) -> bool:
        """Validate backend results. Invalid data will result in SLO report not
        being built.

        Args:
            data (obj): Backend result (expecting tuple, float, or int).

        Returns:
            bool: True if data is valid, False
        """
        # Backend not found
        if data is None:
            return False

        # Backend result is the wrong type
        if not isinstance(data, (tuple, float, int)):
            error = (
                f"Backend method returned an object of type "
                f"{type(data).__name__}. It should instead return a tuple "
                "(good_count, bad_count) or a numeric SLI value (float / int)."
            )
            self.errors.append(error)
            return False

        # Good / Bad tuple
        if isinstance(data, tuple):

            # Tuple length should be 2
            if len(data) != 2:
                error = (
                    f"Backend method returned a tuple with {len(data)} items."
                    f"Expected 2 items."
                )
                self.errors.append(error)
                return False
            good, bad = data

            # Tuple should contain only elements of type int or float
            if not all(isinstance(n, (float, int)) for n in data):
                error = (
                    "Backend method returned a tuple with some elements having"
                    " a type different than float or int"
                )
                self.errors.append(error)
                return False

            # Tuple should not contain any element with value None.
            if good is None or bad is None:
                error = (
                    f"Backend method returned a valid tuple {data} but one of "
                    "the values is None."
                )
                self.errors.append(error)
                return False

            # Tuple should not have NO_DATA everywhere
            if (good, bad) == (NO_DATA, NO_DATA):
                error = (
                    f"Backend method returned a valid tuple {data} but the "
                    "good and bad count is NO_DATA (-1)."
                )
                self.errors.append(error)
                return False

            # Tuple should not have elements where the sum is inferior to our
            # minimum valid events threshold
            if (good + bad) < MIN_VALID_EVENTS:
                error = (
                    f"Not enough valid events ({good + bad}) found. Minimum "
                    f"valid events: {MIN_VALID_EVENTS}."
                )
                self.errors.append(error)
                return False

        # Check backend float / int value
        if isinstance(data, (float, int)) and data == NO_DATA:
            error = "Backend returned NO_DATA (-1)."
            self.errors.append(error)
            return False

        # Check backend None
        if data is None:
            error = "Backend returned None."
            self.errors.append(error)
            return False

        return True

    def _post_validate(self) -> bool:
        """Validate report after build."""

        # SLI measurement should be 0 <= x <= 1
        if not 0 <= self.sli_measurement <= 1:
            error = f"SLI is not between 0 and 1 (value = {self.sli_measurement})"
            self.errors.append(error)
            return False

        return True

    # pylint: disable=dangerous-default-value
    def __set_fields(self, lambdas={}, **kwargs):
        """Set all fields in dataclasses from configs passed and apply function
        on values whose key match one in the dictionaries.

        Args:
            lambdas (dict): Dict {key: function} to apply a function on certain
            kwargs (dict): Dict of key / values to set in dataclass.
        """
        names = set(f.name for f in fields(self))
        for name in names:
            if name not in kwargs:
                continue
            value = kwargs[name]
            if name in lambdas:
                value = lambdas[name](value)
            setattr(self, name, value)

    @property
    def info(self) -> str:
        """Step information."""
        return f"{self.name :<32} | {self.error_budget_policy_step_name :<8}"

    def __str__(self) -> str:
        report = self.to_json()
        if not self.valid:
            errors_str = " | ".join(self.errors)
            return f"{self.info} | {errors_str}"
        goal_per = self.goal * 100
        sli_per = round(self.sli_measurement * 100, 6)
        gap = round(self.gap * 100, 2)
        gap_str = str(gap)
        if gap >= 0:
            gap_str = f"+{gap}"

        sli_str = f"SLI: {sli_per:<7} % | SLO: {goal_per} % | " f"Gap: {gap_str:<6}%"
        result_str = (
            "BR: {error_budget_burn_rate:<2} / "
            "{error_budget_burn_rate_threshold} | "
            "Alert: {alert:<1} | Good: {good_events_count:<8} | "
            "Bad: {bad_events_count:<8}"
        ).format_map(report)
        full_str = f"{self.info} | {sli_str} | {result_str}"
        if COLORED_OUTPUT == 1:
            if self.alert:
                full_str = Colors.FAIL + full_str + Colors.ENDC
            else:
                full_str = Colors.OKGREEN + full_str + Colors.ENDC
        return full_str<|MERGE_RESOLUTION|>--- conflicted
+++ resolved
@@ -47,11 +47,6 @@
     description: str
     goal: str
     backend: str
-<<<<<<< HEAD
-    exporters: list = field(default_factory=list)
-    error_budget_policy: str = "default"
-=======
->>>>>>> 44d64457
 
     # SLI
     gap: float
@@ -79,7 +74,7 @@
 
     # SLO
     exporters: list = field(default_factory=list)
-    error_budget_policy: str = 'default'
+    error_budget_policy: str = "default"
 
     # SLI
     sli_measurement: float = 0
