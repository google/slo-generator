# Copyright 2019 Google Inc.
#
# Licensed under the Apache License, Version 2.0 (the "License");
# you may not use this file except in compliance with the License.
# You may obtain a copy of the License at
#
#            http://www.apache.org/licenses/LICENSE-2.0
#
# Unless required by applicable law or agreed to in writing, software
# distributed under the License is distributed on an "AS IS" BASIS,
# WITHOUT WARRANTIES OR CONDITIONS OF ANY KIND, either express or implied.
# See the License for the specific language governing permissions and
# limitations under the License.
"""
`report.py`
Report utilities.
"""

import logging
from dataclasses import asdict, dataclass, fields

from slo_generator import utils
<<<<<<< HEAD
from slo_generator.constants import NO_DATA, MIN_VALID_EVENTS, COLORED_OUTPUT
=======
from slo_generator.constants import NO_DATA, MIN_VALID_EVENTS
>>>>>>> adb8a5ca

LOGGER = logging.getLogger(__name__)


@dataclass(init=False)
class SLOReport:
    """SLO report dataclass. Compute an SLO report out of an SLO config and an
    Error Budget Policy step.

    Args:
        config (dict): SLO configuration.
        step (dict): Error budget policy step configuration.
        timestamp (int): Timestamp.
        client (obj): Existing backend client.
        delete (bool): Backend delete action.
    """
    # pylint: disable=too-many-instance-attributes

    # SLO
    service_name: str
    feature_name: str
    slo_name: str
    slo_target: float
    slo_description: str
    sli_measurement: float = 0
    bad_events_count: int = 0
    good_events_count: int = 0
    gap: float

    # Error budget
    error_budget_policy_step_name: str
    error_budget_target: float
    error_budget_measurement: float
    error_budget_burn_rate: float
    error_budget_minutes: float
    error_budget_remaining_minutes: float
    error_minutes: float

    # Error Budget step config
    timestamp: int
    timestamp_human: str
    window: int
    alert: bool
    alerting_burn_rate_threshold: float
    consequence_message: str

    # Data validation
    valid: bool

    def __init__(self, config, step, timestamp, client=None, delete=False):

        # Init dataclass fields from SLO config and Error Budget Policy
        self.__set_fields(**config,
                          **step,
                          lambdas={
                              'slo_target': float,
                              'alerting_burn_rate_threshold': int
                          })

        # Set other fields
        self.window = int(step['measurement_window_seconds'])
        self.timestamp = int(timestamp)
        self.timestamp_human = utils.get_human_time(timestamp)
        self.valid = True

        # Get backend results
        data = self.run_backend(config, client=client, delete=delete)
        if not self._validate(data):
            self.valid = False
            return
        self.build(step, data)

    def build(self, step, data):
        """Compute all data necessary for the SLO report.

        Args:
            step (dict): Error Budget Policy step configuration.
            data (obj): Backend data.

        See https://landing.google.com/sre/workbook/chapters/implementing-slos/
        for details on the calculations.
        """
        info = self.__get_info()
        LOGGER.debug(f"{info} | SLO report starting ...")

        # SLI, Good count, Bad count, Gap from backend results
        sli, good_count, bad_count = self.get_sli(data)
        gap = sli - self.slo_target

        # Error Budget calculations
        eb_target = 1 - self.slo_target
        eb_value = 1 - sli
        eb_remaining_minutes = self.window * gap / 60
        eb_target_minutes = self.window * eb_target / 60
        eb_minutes = self.window * eb_value / 60
        if eb_target == 0:
            eb_burn_rate = 0
        else:
            eb_burn_rate = round(eb_value / eb_target, 1)

        # Alert boolean on burn rate excessive speed.
        alert = eb_burn_rate > self.alerting_burn_rate_threshold

        # Manage alerting message.
        if alert:
            consequence_message = step['overburned_consequence_message']
        elif eb_burn_rate <= 1:
            consequence_message = step['achieved_consequence_message']
        else:
            consequence_message = \
                'Missed for this measurement window, but not enough to alert'

        # Set fields in dataclass.
        self.__set_fields(sli_measurement=sli,
                          good_events_count=good_count,
                          bad_events_count=bad_count,
                          gap=gap,
                          error_budget_target=eb_target,
                          error_budget_measurement=eb_value,
                          error_budget_burn_rate=eb_burn_rate,
                          error_budget_remaining_minutes=eb_remaining_minutes,
                          error_budget_minutes=eb_target_minutes,
                          error_minutes=eb_minutes,
                          alert=alert,
                          consequence_message=consequence_message)

    def run_backend(self, config, client=None, delete=False):
        """Get appropriate backend method from SLO configuration and run it on
        current SLO config and Error Budget Policy step.

        Args:
            config (dict): SLO configuration.
            client (obj, optional): Backend client initiated beforehand.
            delete (bool, optional): Set to True if we're running a delete
                action.

        Returns:
            obj: Backend data.
        """
        info = self.__get_info()

        # Grab backend class and method dynamically.
        cfg = config.get('backend', {})
        cls = cfg.get('class')
        method = cfg.get('method')
        excluded_keys = ['class', 'method', 'measurement']
        backend_cfg = {k: v for k, v in cfg.items() if k not in excluded_keys}
        instance = utils.get_backend_cls(cls)(client=client, **backend_cfg)
        method = getattr(instance, method)
        LOGGER.debug(f'{info} | '
                     f'Using backend {cls}.{method.__name__} (from '
                     f'SLO config file).')

        # Delete mode activation.
        if delete and hasattr(instance, 'delete'):
            method = instance.delete
            LOGGER.warning(f'{info} | Delete mode enabled.')

        # Run backend method and return results.
        data = method(self.timestamp, self.window, config)
        LOGGER.debug(f'{info} | Backend response: {data}')
        return data

    def get_sli(self, data):
        """Compute SLI value and good / bad counts from the backend result.

        Some backends (e.g: Prometheus) are computing and returning the SLI
        value directly, others are sending a tuple (good_count, bad_count) and
        SLI value is computed from there.

        Args:
            data (obj): Backend data.

        Returns:
            tuple: A tuple of 3 values to unpack (float, int, int).
                float: SLI value.
                int: Good events count.
                int: Bad events count.

        Raises:
            Exception: When the backend does not return a proper result.
        """
        info = self.__get_info()
        if isinstance(data, tuple):  # good, bad count
            good_count, bad_count = data
            if good_count == NO_DATA:
                good_count = 0
            if bad_count == NO_DATA:
                bad_count = 0
            LOGGER.debug(f"{info} | Good: {good_count} | Bad: {bad_count}")
            sli_measurement = round(good_count / (good_count + bad_count), 6)
        else:  # sli value
            sli_measurement = round(data, 6)
            good_count, bad_count = NO_DATA, NO_DATA
        return sli_measurement, good_count, bad_count

    def to_json(self):
        """Serialize dataclass to JSON."""
        return asdict(self)

    # pylint: disable=too-many-return-statements
    def _validate(self, data):
        """Validate backend results. Invalid data will result in SLO report not
        being built.

        Args:
            data (obj): Backend result (expecting tuple, float, or int).

        Returns:
            bool: True if data is valid, False
        """
        info = self.__get_info()

        # Backend data type should be one of tuple, float, or int
        if not isinstance(data, (tuple, float, int)):
            LOGGER.error(
                f'{info} | Backend method returned an object of type '
                f'{type(data).__name__}. It should instead return a tuple '
                '(good_count, bad_count) or a numeric SLI value (float / int).'
            )
            return False

        # Good / Bad tuple
        if isinstance(data, tuple):

            # Tuple length should be 2
            if len(data) != 2:
                LOGGER.error(
                    f'{info} | Backend method returned a tuple with {len(data)}'
                    ' elements. Expected 2 elements.')
                return False
            good, bad = data

            # Tuple should contain only elements of type int or float
            if not all(isinstance(n, (float, int)) for n in data):
                LOGGER.error('f{info} | Backend method returned'
                             'a tuple with some elements having '
                             'a type different than float / int')
                return False

            # Tuple should not contain any element with value None.
            if good is None or bad is None:
                LOGGER.error(f'{info} | Backend method returned a valid tuple '
                             '{data} but one of the values is None.')
                return False

            # Tuple should not have NO_DATA everywhere
            if (good + bad) == (NO_DATA, NO_DATA):
                LOGGER.error(f'{info} | Backend method returned a valid '
                             f'tuple {data} but the good and bad count '
                             'is NO_DATA (-1).')
                return False

            # Tuple should not have elements where the sum is inferior to our
            # minimum valid events threshold
            if (good + bad) < MIN_VALID_EVENTS:
                LOGGER.error(f"{info} | Not enough valid events found | "
                             f"Minimum valid events: {MIN_VALID_EVENTS}")
                return False

        # Check backend float / int value
        if isinstance(data, (float, int)) and data == NO_DATA:
            LOGGER.error(f'{info} | Backend returned NO_DATA (-1).')
            return False

        # Check backend None
        if data is None:
            LOGGER.error(f'{info} | Backend returned None.')
            return False

        return True

    def __set_fields(self, lambdas={}, **kwargs):
        """Set all fields in dataclasses from configs passed and apply function
        on values whose key match one in the dictionaries.

        Args:
            lambdas (dict): Dict {key: function} to apply a function on certain
            kwargs (dict): Dict of key / values to set in dataclass.
        """
        names = set(f.name for f in fields(self))
        for name in names:
            if name not in kwargs:
                continue
            value = kwargs[name]
            if name in lambdas.keys():
                value = lambdas[name](value)
            setattr(self, name, value)

    def __get_info(self):
        """Get info message describing current SLO andcurrent Error Budget Step.
        """
        slo_full_name = self.__get_slo_full_name()
        step_name = self.error_budget_policy_step_name
        return f"{slo_full_name :<32} | {step_name :<8}"

    def __get_slo_full_name(self):
        """Compile full SLO name from SLO configuration.

        Returns:
            str: Full SLO name.
        """
        return f'{self.service_name}/{self.feature_name}/{self.slo_name}'

    def __str__(self):
        report = self.to_json()
        info = self.__get_info()
        slo_target_per = self.slo_target * 100
        sli_per = round(self.sli_measurement * 100, 6)
        gap = round(self.gap * 100, 2)
        gap_str = str(gap)
        if gap >= 0:
            gap_str = f'+{gap}'
        sli_str = (f'SLI: {sli_per:<7} % | SLO: {slo_target_per} % | '
                   f'Gap: {gap_str:<6}%')
        result_str = (
            "BR: {error_budget_burn_rate:<2} / "
            "{alerting_burn_rate_threshold} | "
            "Alert: {alert:<1} | Good: {good_events_count:<8} | Bad: {bad_events_count:<8}"
        ).format_map(report)
        full_str = f'{info} | {sli_str} | {result_str}'
        if COLORED_OUTPUT == 1:
            if self.alert:
                full_str = utils.bcolors.FAIL + full_str + utils.bcolors.ENDC
            else:
                full_str = utils.bcolors.OKGREEN + full_str + utils.bcolors.ENDC
        return full_str<|MERGE_RESOLUTION|>--- conflicted
+++ resolved
@@ -20,11 +20,7 @@
 from dataclasses import asdict, dataclass, fields
 
 from slo_generator import utils
-<<<<<<< HEAD
 from slo_generator.constants import NO_DATA, MIN_VALID_EVENTS, COLORED_OUTPUT
-=======
-from slo_generator.constants import NO_DATA, MIN_VALID_EVENTS
->>>>>>> adb8a5ca
 
 LOGGER = logging.getLogger(__name__)
 
