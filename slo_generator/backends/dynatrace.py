# Copyright 2020 Google Inc.
#
# Licensed under the Apache License, Version 2.0 (the "License");
# you may not use this file except in compliance with the License.
# You may obtain a copy of the License at
#
#            http://www.apache.org/licenses/LICENSE-2.0
#
# Unless required by applicable law or agreed to in writing, software
# distributed under the License is distributed on an "AS IS" BASIS,
# WITHOUT WARRANTIES OR CONDITIONS OF ANY KIND, either express or implied.
# See the License for the specific language governing permissions and
# limitations under the License.
"""
`dynatrace.py`
Datadog backend implementation.
"""
import json
import logging
import pprint
import requests

<<<<<<< HEAD
from slo_generator.constants import NO_DATA
=======
from retrying import retry
>>>>>>> c0fcfe50

LOGGER = logging.getLogger(__name__)


class DynatraceBackend:
    """Backend for querying metrics from Datadog.

    Args:
        client (obj, optional): Existing `requests.Session` to pass.
        api_url (str): Dynatrace API URL.
        api_token (str): Dynatrace token.
    """
    def __init__(self, client=None, api_url=None, api_token=None):
        self.client = client
        if client is None:
            self.client = DynatraceClient(api_url, api_token)

    def good_bad_ratio(self, timestamp, window, slo_config):
        """Query SLI value from good and valid queries.

        Args:
            timestamp (int): UNIX timestamp.
            window (int): Window (in seconds).
            slo_config (dict): SLO configuration.

        Returns:
            tuple: Good event count, Bad event count.
        """
        conf = slo_config['backend']
        measurement = conf['measurement']
        start = (timestamp - window) * 1000
        end = timestamp * 1000
        query_good = measurement['query_good']
        query_valid = measurement['query_valid']

        # Good query
        good_event_response = self.query(start=start, end=end, **query_good)
        LOGGER.debug(f"Result good: {pprint.pformat(good_event_response)}")
        good_event_count = DynatraceBackend.count(good_event_response)

        # Good query
        valid_event_response = self.query(start=start, end=end, **query_valid)
        LOGGER.debug(f"Result valid: {pprint.pformat(valid_event_response)}")
        valid_event_count = DynatraceBackend.count(valid_event_response)

        # Return good, bad
        bad_event_count = valid_event_count - good_event_count
        return (good_event_count, bad_event_count)

    def threshold(self, timestamp, window, slo_config):
        """Compute SLI by counting the number of values below and above a
        threshold.

        Args:
            timestamp (int): UNIX timestamp.
            window (int): Window (in seconds).
            slo_config (dict): SLO configuration.

        Returns:
            tuple: Good event count, Bad event count.
        """
        conf = slo_config['backend']
        measurement = conf['measurement']
        start = (timestamp - window) * 1000
        end = timestamp * 1000
        query_valid = measurement['query_valid']
        threshold = measurement['threshold']
        good_below_threshold = measurement.get('good_below_threshold', True)
        response = self.query(start=start, end=end, **query_valid)
        LOGGER.debug(f"Result valid: {pprint.pformat(response)}")
        return DynatraceBackend.count_threshold(response,
                                                threshold,
                                                good_below_threshold)

    def query(self,
              start,
              end,
              metric_selector=None,
              entity_selector=None,
              aggregation='SUM'):
        """Query Dynatrace Metrics V2.

        Args:
            start (int): Start timestamp (in milliseconds).
            end (int): End timestamp (in milliseconds).
            metric_selector (str): Metric selector.
            entity_selector (str): Entity selector.
            aggregation (str): Aggregation.

        Returns:
            dict: Dynatrace API response.
        """
        params = {
            'from': start,
            'end': end,
            'metricSelector': metric_selector,
            'entitySelector': entity_selector,
            'aggregation': aggregation,
            'includeData': True
        }
        return self.client.request('get',
                                   'metrics/query',
                                   version='v2',
                                   **params)

    @staticmethod
    def count(response):
        """Count events in time series data.

        Args:
            response (dict): Dynatrace API response.

        Returns:
            int: Event count.
        """
        try:
            datapoints = response['result'][0]['data']
            values = []
            for point in datapoints:
                point_values = [
                    point for point in point['values']
                    if point is not None and point > 0
                ]
                values.extend(point_values)
            return sum(values)
        except (IndexError, KeyError) as exception:
            LOGGER.warning("Couldn't find any values in timeseries response")
            LOGGER.debug(exception)
            return NO_DATA  # no events in timeseries

    @staticmethod
    def count_threshold(response, threshold, good_below_threshold=True):
        """Create 2 buckets based on response and a value threshold, and return
        number of events contained in each bucket.

        Args:
            response (dict): Dynatrace API response.
            threshold (int): Threshold.
            good_below_threshold (bool): If true, good events are < threshold.

        Returns:
            tuple: Number of good events, Number of bad events.
        """
        try:
            datapoints = response['result'][0]['data']
            below = []
            above = []
            for point in datapoints:
                points_below = [
                    point for point in point['values']
                    if point is not None and point < threshold
                ]
                points_above = [
                    point for point in point['values']
                    if point is not None and point > threshold
                ]
                below.extend(points_below)
                above.extend(points_above)
            if good_below_threshold:
                return len(below), len(above)
            return len(above), len(below)
        except (IndexError, KeyError, ZeroDivisionError) as exception:
            LOGGER.warning("Couldn't find any values in timeseries response")
            LOGGER.debug(exception)
            return NO_DATA, NO_DATA  # no events in timeseries


def retry_http(response):
    """Retry on specific HTTP errors:

        * 429: Rate limited to 50 reqs/minute.

    Args:
        response (dict): Dynatrace API response.

    Returns:
        bool: True to retry, False otherwise.
    """
    retry_codes = [429]
    code = int(response.get('error', {}).get('code', 200))
    return code in retry_codes


class DynatraceClient:
    """Small wrapper around requests to query Dynatrace API.

    Args:
        api_url (str): Dynatrace API URL.
        api_token (str): Dynatrace token.
    """
    # Keys to extract response data for each endpoint
    ENDPOINT_KEYS = {'metrics': 'metrics', 'metrics/query': 'result'}

    def __init__(self, api_url, api_key):
        self.client = requests.Session()
        self.url = api_url.rstrip('/')
        self.token = api_key

    @retry(retry_on_result=retry_http,
           wait_exponential_multiplier=1000,
           wait_exponential_max=10000)
    def request(self,
                method,
                endpoint,
                name=None,
                version='v1',
                post_data=None,
                key=None,
                **params):
        """Request Dynatrace API.

        Args:
            method (str): Requests method between ['post', 'put', 'get'].
            endpoint (str): API endpoint.
            name (str): API resource name.
            version (str): API version. Default: v1.
            post_data (dict): JSON data.
            key (str): Key to extract data from JSON response.
            params (dict): Params to send with request.

        Returns:
            obj: API response.
        """
        req = getattr(self.client, method)
        url = f'{self.url}/api/{version}/{endpoint}'
        params['Api-Token'] = self.token
        headers = {
            'Accept': 'application/json',
            'Content-Type': 'application/json',
            'User-Agent': 'slo-generator'
        }
        if name:
            url += f'/{name}'
        params_str = "&".join("%s=%s" % (k, v) for k, v in params.items()
                              if v is not None)
        url += f'?{params_str}'
        if method in ['put', 'post']:
            response = req(url, headers=headers, json=post_data)
        else:
            response = req(url, headers=headers)
        data = DynatraceClient.to_json(response)
        next_page_key = data.get('nextPageKey')
        if next_page_key:
            params = {'nextPageKey': next_page_key, 'Api-Token': self.token}
            LOGGER.debug(f'Requesting next page: {next_page_key}')
            data_next = self.request(method, endpoint, name, version, **params)
            next_page_key = data_next.get('nextPageKey')
            if not key:
                key = DynatraceClient.ENDPOINT_KEYS.get(endpoint, 'result')
            data[key].extend(data_next[key])
        return data

    @staticmethod
    def to_json(resp):
        """Decode JSON response from Python requests response as utf-8 and
        replace \n characters.

        Args:
            resp (requests.Response): API response.

        Returns:
            dict: API JSON response.
        """
        res = resp.content.decode('utf-8').replace('\n', '')
        data = json.loads(res)
        return data<|MERGE_RESOLUTION|>--- conflicted
+++ resolved
@@ -20,11 +20,8 @@
 import pprint
 import requests
 
-<<<<<<< HEAD
 from slo_generator.constants import NO_DATA
-=======
 from retrying import retry
->>>>>>> c0fcfe50
 
 LOGGER = logging.getLogger(__name__)
 
