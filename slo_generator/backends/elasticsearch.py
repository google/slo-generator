# Copyright 2019 Google Inc.
#
# Licensed under the Apache License, Version 2.0 (the "License");
# you may not use this file except in compliance with the License.
# You may obtain a copy of the License at
#
#            http://www.apache.org/licenses/LICENSE-2.0
#
# Unless required by applicable law or agreed to in writing, software
# distributed under the License is distributed on an "AS IS" BASIS,
# WITHOUT WARRANTIES OR CONDITIONS OF ANY KIND, either express or implied.
# See the License for the specific language governing permissions and
# limitations under the License.
"""
`elasticsearch.py`
ElasticSearch backend implementation.
"""

import copy
import logging

from elasticsearch import Elasticsearch

from slo_generator.constants import NO_DATA

LOGGER = logging.getLogger(__name__)

<<<<<<< HEAD
DEFAULT_DATE_FIELD = "@timestamp"
=======
DEFAULT_DATE_FIELD: str = '@timestamp'
>>>>>>> 44d64457


class ElasticsearchBackend:
    """Backend for querying metrics from ElasticSearch.

    Args:
        client (elasticsearch.ElasticSearch): Existing ES client.
        es_config (dict): ES client configuration.
    """

    def __init__(self, client=None, **es_config):
        self.client = client
        if self.client is None:
            # Copy the given client configuration and process it to address
            # multiple connection setups (such as Elastic Cloud, basic auth,
            # multiple nodes, API token...) before actually instantiating the
            # client.
            # Note: `es_config.copy()` and `dict(es_config)` only make *shallow*
            # copies. We require a full nested copy of the configuration to
            # work on.
            conf = copy.deepcopy(es_config)
            url = conf.pop("url", None)
            basic_auth = conf.pop("basic_auth", None)
            api_key = conf.pop("api_key", None)
            if url:
                conf["hosts"] = url
            if basic_auth:
                conf["basic_auth"] = (basic_auth["username"], basic_auth["password"])
            if api_key:
                conf["api_key"] = (api_key["id"], api_key["value"])
            # Note: Either `hosts` or `cloud_id` must be specified in v8.x.x
            self.client = Elasticsearch(**conf)

    # pylint: disable=unused-argument,too-many-locals
    def good_bad_ratio(self, timestamp, window, slo_config):
        """Query two timeseries, one containing 'good' events, one containing
        'bad' events.

        Args:
            timestamp (int): UNIX timestamp.
            window (int): Window size (in seconds).
            slo_config (dict): SLO configuration.

        Returns:
            tuple: A tuple (good_event_count, bad_event_count)
        """
        measurement = slo_config["spec"]["service_level_indicator"]
        index = measurement["index"]
        query_good = measurement["query_good"]
        query_bad = measurement.get("query_bad")
        query_valid = measurement.get("query_valid")
        date_field = measurement.get("date_field", DEFAULT_DATE_FIELD)

        # Build ELK request bodies
        good = ES.build_query(query_good, window, date_field)
        bad = ES.build_query(query_bad, window, date_field)
        valid = ES.build_query(query_valid, window, date_field)

        # Get good events count
        response = self.query(index, good)
        good_events_count = ES.count(response)

        # Get bad events count
        if query_bad is not None:
            response = self.query(index, bad)
            bad_events_count = ES.count(response)
        elif query_valid is not None:
            response = self.query(index, valid)
            bad_events_count = ES.count(response) - good_events_count
        else:
            raise Exception("`filter_bad` or `filter_valid` is required.")

        return (good_events_count, bad_events_count)

    def query(self, index, body):
        """Query ElasticSearch server.

        Args:
            index (str): Index to query.
            body (dict): Query body.

        Returns:
            dict: Response.
        """
        return self.client.search(index=index, body=body)

    @staticmethod
    def count(response):
        """Count event in Prometheus response.

        Args:
            response (dict): Prometheus query response.

        Returns:
            int: Event count.
        """
        try:
            return response["hits"]["total"]["value"]
        except KeyError as exception:
            LOGGER.warning("Couldn't find any values in timeseries response")
            LOGGER.debug(exception, exc_info=True)
            return NO_DATA

    @staticmethod
    def build_query(query, window, date_field=DEFAULT_DATE_FIELD):
        """Build ElasticSearch query.

        Add window to existing query.
        Replace window for different error budget steps on-the-fly.

        Args:
            body (dict): Existing query body.
            window (int): Window in seconds.
            date_field (str): Field to filter time on (must be an ElasticSearch
                field of type `date`. Defaults to `@timestamp` (Logstash-
                generated date field).

        Returns:
            dict: Query body with range clause added.
        """
        if query is None:
            return None
        body = {"query": {"bool": query}, "track_total_hits": True}
        range_query = {
            f"{date_field}": {
                "gte": f"now-{window}s/s",
                "lt": "now/s",
            }
        }

        # If a 'filter' clause already exist, add the range query on top,
        # otherwise create the 'filter' clause.
        if "filter" in body["query"]["bool"]:
            body["query"]["bool"]["filter"]["range"] = range_query
        else:
            body["query"]["bool"] = {"filter": {"range": range_query}}

        return body


ES = ElasticsearchBackend<|MERGE_RESOLUTION|>--- conflicted
+++ resolved
@@ -25,11 +25,7 @@
 
 LOGGER = logging.getLogger(__name__)
 
-<<<<<<< HEAD
-DEFAULT_DATE_FIELD = "@timestamp"
-=======
-DEFAULT_DATE_FIELD: str = '@timestamp'
->>>>>>> 44d64457
+DEFAULT_DATE_FIELD: str = "@timestamp"
 
 
 class ElasticsearchBackend:
