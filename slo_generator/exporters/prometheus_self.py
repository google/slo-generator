--- conflicted
+++ resolved
@@ -28,14 +28,9 @@
 class PrometheusSelfExporter(MetricsExporter):
     """Prometheus exporter class which uses
     the API mode of itself to export the metrics."""
-<<<<<<< HEAD
 
-    REGISTERED_URL = False
-    REGISTERED_METRICS = {}
-=======
     REGISTERED_URL: bool = False
     REGISTERED_METRICS: dict = {}
->>>>>>> 44d64457
 
     def __init__(self):
         if not self.REGISTERED_URL:
