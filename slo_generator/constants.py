# Copyright 2020 Google Inc.
#
# Licensed under the Apache License, Version 2.0 (the "License");
# you may not use this file except in compliance with the License.
# You may obtain a copy of the License at
#
#            http://www.apache.org/licenses/LICENSE-2.0
#
# Unless required by applicable law or agreed to in writing, software
# distributed under the License is distributed on an "AS IS" BASIS,
# WITHOUT WARRANTIES OR CONDITIONS OF ANY KIND, either express or implied.
# See the License for the specific language governing permissions and
# limitations under the License.
"""
`constants.py`
Constants and environment variables used in `slo-generator`.
"""
import os
from typing import Dict, List, Tuple

# Compute
NO_DATA: int = -1
MIN_VALID_EVENTS: int = int(os.environ.get("MIN_VALID_EVENTS", "1"))

# Global
LATEST_MAJOR_VERSION: str = "v2"
COLORED_OUTPUT: int = int(os.environ.get("COLORED_OUTPUT", "0"))
DRY_RUN: bool = bool(int(os.environ.get("DRY_RUN", "0")))
DEBUG: int = int(os.environ.get("DEBUG", "0"))

# Exporters supporting v2 SLO report format
V2_EXPORTERS: Tuple[str, ...] = ("Pubsub", "Cloudevent")

# Config skeletons
CONFIG_SCHEMA: dict = {
    "backends": {},
    "exporters": {},
    "error_budget_policies": {},
}
SLO_CONFIG_SCHEMA: dict = {
    "apiVersion": "",
    "kind": "",
    "metadata": {},
    "spec": {
        "description": "",
        "backend": "",
        "method": "",
        "exporters": [],
        "service_level_indicator": {},
    },
}

# Providers that have changed with v2 YAML config format. This mapping helps
# migrate them to their updated names.
PROVIDERS_COMPAT: Dict[str, str] = {
    "Stackdriver": "CloudMonitoring",
    "StackdriverServiceMonitoring": "CloudServiceMonitoring",
}

# Fields that have changed name with v2 YAML config format. This mapping helps
# migrate them back to their former name, so that exporters are backward-
# compatible with v1.
METRIC_LABELS_COMPAT: Dict[str, str] = {
    "goal": "slo_target",
    "description": "slo_description",
    "error_budget_burn_rate_threshold": "alerting_burn_rate_threshold",
}

# Fields that used to be specified in top-level of YAML config are now specified
# in metadata fields. This mapping helps migrate them back to the top level when
# exporting reports, so that exporters are backward-compatible with v1.
METRIC_METADATA_LABELS_TOP_COMPAT: List[str] = [
    "service_name",
    "feature_name",
    "slo_name",
]


# Colors / Status
# pylint: disable=too-few-public-methods
class Colors:
    """Colors for console output."""
<<<<<<< HEAD

    HEADER = "\033[95m"
    OKBLUE = "\033[94m"
    OKGREEN = "\033[92m"
    WARNING = "\033[93m"
    FAIL = "\033[91m"
    ENDC = "\033[0m"
    BOLD = "\033[1m"
    UNDERLINE = "\033[4m"


GREEN = Colors.OKGREEN
RED = Colors.FAIL
ENDC = Colors.ENDC
BOLD = Colors.BOLD
WARNING = Colors.WARNING
FAIL = "❌"
SUCCESS = "✅"
RIGHT_ARROW = "➞"
=======
    HEADER: str = '\033[95m'
    OKBLUE: str = '\033[94m'
    OKGREEN: str = '\033[92m'
    WARNING: str = '\033[93m'
    FAIL: str = '\033[91m'
    ENDC: str = '\033[0m'
    BOLD: str = '\033[1m'
    UNDERLINE: str = '\033[4m'


GREEN: str = Colors.OKGREEN
RED: str = Colors.FAIL
ENDC: str = Colors.ENDC
BOLD: str = Colors.BOLD
WARNING: str = Colors.WARNING
FAIL: str = '❌'
SUCCESS: str = '✅'
RIGHT_ARROW: str = '➞'
>>>>>>> 44d64457
<|MERGE_RESOLUTION|>--- conflicted
+++ resolved
@@ -80,35 +80,15 @@
 # pylint: disable=too-few-public-methods
 class Colors:
     """Colors for console output."""
-<<<<<<< HEAD
 
-    HEADER = "\033[95m"
-    OKBLUE = "\033[94m"
-    OKGREEN = "\033[92m"
-    WARNING = "\033[93m"
-    FAIL = "\033[91m"
-    ENDC = "\033[0m"
-    BOLD = "\033[1m"
-    UNDERLINE = "\033[4m"
-
-
-GREEN = Colors.OKGREEN
-RED = Colors.FAIL
-ENDC = Colors.ENDC
-BOLD = Colors.BOLD
-WARNING = Colors.WARNING
-FAIL = "❌"
-SUCCESS = "✅"
-RIGHT_ARROW = "➞"
-=======
-    HEADER: str = '\033[95m'
-    OKBLUE: str = '\033[94m'
-    OKGREEN: str = '\033[92m'
-    WARNING: str = '\033[93m'
-    FAIL: str = '\033[91m'
-    ENDC: str = '\033[0m'
-    BOLD: str = '\033[1m'
-    UNDERLINE: str = '\033[4m'
+    HEADER: str = "\033[95m"
+    OKBLUE: str = "\033[94m"
+    OKGREEN: str = "\033[92m"
+    WARNING: str = "\033[93m"
+    FAIL: str = "\033[91m"
+    ENDC: str = "\033[0m"
+    BOLD: str = "\033[1m"
+    UNDERLINE: str = "\033[4m"
 
 
 GREEN: str = Colors.OKGREEN
@@ -116,7 +96,6 @@
 ENDC: str = Colors.ENDC
 BOLD: str = Colors.BOLD
 WARNING: str = Colors.WARNING
-FAIL: str = '❌'
-SUCCESS: str = '✅'
-RIGHT_ARROW: str = '➞'
->>>>>>> 44d64457
+FAIL: str = "❌"
+SUCCESS: str = "✅"
+RIGHT_ARROW: str = "➞"