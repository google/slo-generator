# Copyright 2019 Google Inc.
#
# Licensed under the Apache License, Version 2.0 (the "License");
# you may not use this file except in compliance with the License.
# You may obtain a copy of the License at
#
#            http://www.apache.org/licenses/LICENSE-2.0
#
# Unless required by applicable law or agreed to in writing, software
# distributed under the License is distributed on an "AS IS" BASIS,
# WITHOUT WARRANTIES OR CONDITIONS OF ANY KIND, either express or implied.
# See the License for the specific language governing permissions and
# limitations under the License.
"""
`utils.py`
Utility functions.
"""
import argparse
import errno
import importlib
import logging
import os
import pprint
import re
import sys
import warnings
from collections.abc import Mapping
from datetime import datetime
from pathlib import Path
from typing import Optional

import yaml
from dateutil import tz

from slo_generator.constants import DEBUG

try:
    # pytype: disable=import-error
    from google.cloud import storage  # type: ignore[attr-defined]

    GCS_ENABLED = True
except ImportError:
    GCS_ENABLED = False

LOGGER = logging.getLogger(__name__)


# pylint: disable=dangerous-default-value
def load_configs(
    path: str, ctx: os._Environ = os.environ, kind: Optional[str] = None
) -> list:
    """Load multiple slo-generator configs from a folder path.

    Args:
        path (str): Folder path.
        ctx (dict): Context for variable replacement.
        kind (str): Config kind filter.

    Returns:
        list: List of configs downloaded and parsed.
    """
    configs = [
        load_config(str(p), ctx=ctx, kind=kind)
<<<<<<< HEAD
        for p in sorted(Path(path).rglob('*.yaml'))
=======
        for p in sorted(Path(path).glob("*.yaml"))
>>>>>>> a03832e7
    ]
    return [cfg for cfg in configs if cfg]


# pylint: disable=dangerous-default-value
def load_config(
    path: str, ctx: os._Environ = os.environ, kind: Optional[str] = None
) -> Optional[dict]:
    """Load any slo-generator config, from a local path, a GCS URL, or directly
    from a string content.

    Args:
        path (str): GCS URL, file path, or data as string.
        ctx (dict): Context for variable replacement.
        kind (str): Config kind filter.

    Returns:
        dict: Config downloaded and parsed.
    """
    abspath = Path(path)
    try:
        if path.startswith("gs://"):
            if not GCS_ENABLED:
                warnings.warn(
                    "To load a file from GCS, you need `google-cloud-storage` "
                    "installed. Please install it using pip by running "
                    "`pip install google-cloud-storage`",
                    ImportWarning,
                )
                sys.exit(1)
            config = parse_config(content=download_gcs_file(str(path)), ctx=ctx)
        elif abspath.is_file():
            config = parse_config(path=str(abspath.resolve()), ctx=ctx)
        else:
            LOGGER.debug(f"Path {path} not found. Trying to load from string")
            config = parse_config(content=str(path), ctx=ctx)

        # Filter on 'kind'
        if kind and (not isinstance(config, dict) or kind != config.get("kind", "")):
            config = None
        return config

    except OSError as exc:
        if exc.errno == errno.ENAMETOOLONG:
            return parse_config(content=str(path), ctx=ctx)
        raise


# pylint: disable=dangerous-default-value
def parse_config(
    path: Optional[str] = None, content=None, ctx: os._Environ = os.environ
):
    """Load a yaml configuration file and resolve environment variables in it.

    Args:
        path (str): the path to the yaml file.
        content (str): the config content as a dict string.
        ctx (dict): Context to replace env variables from (defaults to
            `os.environ`).

    Returns:
        dict: Parsed YAML dictionary.
    """
    pattern = re.compile(r".*?\${(\w+)}.*?")

    def replace_env_vars(content, ctx) -> str:
        """Replace env variables in content from context.

        Args:
            content (str): String to parse.
            ctx (dict): Context to replace vars from.

        Returns:
            str: the parsed string with the env var replaced.
        """
        match = pattern.findall(content)
        if match:
            full_value = content
            for var in match:
                try:
                    full_value = full_value.replace(f"${{{var}}}", ctx[var])
                except KeyError as exception:
                    LOGGER.error(
                        f'Environment variable "{var}" should be set.', exc_info=True
                    )
                    raise exception
            content = full_value
        return content

    if path:
        with Path(path).open(encoding="utf8") as config:
            content = config.read()
    if ctx:
        content = replace_env_vars(content, ctx)
    data = yaml.safe_load(content)
    if isinstance(data, str):
        error = (
            "Error serializing config into dict. This might be due to a syntax "
            "error in the YAML / JSON config file."
        )
        LOGGER.error(error)

    LOGGER.debug(pprint.pformat(data))
    return data


def setup_logging():
    """Setup logging for the CLI."""
    if DEBUG == 1:
        print(f"DEBUG mode is enabled. DEBUG={DEBUG}")
        level = logging.DEBUG
        format_str = "%(name)s - %(levelname)s - %(message)s"
    else:
        level = logging.INFO
        format_str = "%(levelname)s - %(message)s"
    logging.basicConfig(
        stream=sys.stdout, level=level, format=format_str, datefmt="%m/%d/%Y %I:%M:%S"
    )
    logging.getLogger("googleapiclient").setLevel(logging.ERROR)

    # Ignore Cloud SDK warning when using a user instead of service account
    try:
        # pylint: disable=import-outside-toplevel
        from google.auth._default import _CLOUD_SDK_CREDENTIALS_WARNING

        warnings.filterwarnings("ignore", message=_CLOUD_SDK_CREDENTIALS_WARNING)
    except ImportError:
        pass


def get_human_time(timestamp: int, timezone: Optional[str] = None) -> str:
    """Get human-readable timestamp from UNIX UTC timestamp.

    Args:
        timestamp (int): UNIX UTC timestamp.
        timezone (optional): Explicit timezone (e.g: "America/Chicago").

    Returns:
        str: Formatted human-readable date in ISO format (UTC), with
             time zone added.

    Example:
        >>> get_human_time(1565092435, timezone='Europe/Paris')
        >>> 2019-08-06T11:53:55.000000+02:00
        which corresponds to the UTC time appended the timezone format
        to help with display and retrieval of the date localized.
    """
    if timezone is not None:  # get timezone from arg
        to_zone = tz.gettz(timezone)
    else:  # auto-detect locale
        to_zone = tz.tzlocal()
    dt_utc = datetime.utcfromtimestamp(timestamp)
    dt_tz = dt_utc.replace(tzinfo=to_zone)
    timeformat = "%Y-%m-%dT%H:%M:%S.%f%z"
    date_str = datetime.strftime(dt_tz, timeformat)
    core_str = date_str[:-2]
    tz_str = date_str[-2:]
    date_str = f"{core_str}:{tz_str}"
    return date_str


def get_exporters(config: dict, spec: dict) -> list:
    """Get SLO exporters configs from spec and global config.

    Args:
        config (dict): Global config.
        spec (dict): SLO config.

    Returns:
        list: List of dict containing exporters configurations.
    """
    all_exporters = config.get("exporters", {})
    spec_exporters = spec.get("exporters", [])
    exporters = []
    for exporter in spec_exporters:
        if exporter not in all_exporters.keys():
            LOGGER.error(f'Exporter "{exporter}" not found in config.')
            continue
        exporter_data = all_exporters[exporter]
        exporter_data["name"] = exporter
        if "." in exporter:  # support custom exporter
            exporter_data["class"] = exporter
        else:  # core exporter
            exporter_data["class"] = capitalize(snake_to_caml(exporter.split("/")[0]))
        exporters.append(exporter_data)
    return exporters


def get_backend(config: dict, spec: dict):
    """Get SLO backend config from spec and global config.

    Args:
        config (dict): Global config.
        spec (dict): SLO config.

    Returns:
        list: List of dict containing exporters configurations.
    """
    all_backends = config.get("backends", {})
    spec_backend = spec["backend"]
    backend_data = {}
    if spec_backend not in all_backends.keys():
        LOGGER.error(f'Backend "{spec_backend}" not found in config. Exiting.')
        sys.exit(0)
    backend_data = all_backends[spec_backend]
    backend_data["name"] = spec_backend
    if "." in spec_backend:  # custom backend
        backend_data["class"] = spec_backend
    else:  # built-in backend
        backend_data["class"] = capitalize(snake_to_caml(spec_backend.split("/")[0]))
    return backend_data


def get_error_budget_policy(config: dict, spec: dict):
    """Get error budget policy from spec and global config.

    Args:
        config (dict): Global config.
        spec (dict): SLO config.

    Returns:
        list: List of dict containing exporters configurations.
    """
    all_ebp = config.get("error_budget_policies", {})
    spec_ebp = spec.get("error_budget_policy", "default")
    if spec_ebp not in all_ebp.keys():
        LOGGER.error(f'Error budget policy "{spec_ebp}" not found in config. Exiting.')
        sys.exit(0)
    return all_ebp[spec_ebp]


def get_backend_cls(backend: str):
    """Get backend class.

    Args:
        backend (str): Exporter type.

    Returns:
        class: Backend class.
    """
    expected_type = "Backend"
    return import_cls(backend, expected_type)


def get_exporter_cls(exporter: str):
    """Get exporter class.

    Args:
        exporter (str): Backend type.

    Returns:
        class: Exporter class.
    """
    expected_type = "Exporter"
    return import_cls(exporter, expected_type)


def import_cls(cls_name, expected_type):
    """Import class or method dynamically from full name.
    If `cls_name` is not part of the core, try import from local path (plugins).

    Args:
        cls_name: Class name to import.
        expected_type: Type of class expected.

    Returns:
        obj: Imported class or method object.
    """
    # plugin class
    if "." in cls_name:
        package, name = cls_name.rsplit(".", maxsplit=1)
        return import_dynamic(package, name, prefix=expected_type)

    # slo-generator core class
    modules_name = f"{expected_type.lower()}s"
    full_cls_name = f"{cls_name}{expected_type}"
    filename = re.sub(r"(?<!^)(?=[A-Z])", "_", cls_name).lower()
    return import_dynamic(
        f"slo_generator.{modules_name}.{filename}", full_cls_name, prefix=expected_type
    )


def import_dynamic(package: str, name: str, prefix: str = "class"):
    """Import class or method dynamically from package and name.

    Args:
        package: Where the method or class is located in the import path.
        name: Name of method or class.

    Returns:
        obj: Imported class or method object.
    """
    try:
        return getattr(importlib.import_module(package), name)
    except Exception as exception:  # pylint: disable=W0703
        dep = package.split(".")[-1]
        warnings.warn(
            f'{prefix} "{package}.{name}" not found.\nPlease ensure that:\n'
            f"1. Package and class name are valid.\n"
            f"2. Extra dependency {dep} is installed. If not, install it "
            f'locally with "pip install slo-generator[{dep}]" or remotely '
            f'by adding "slo-generator[{dep}]" to your requirements.txt.',
            ImportWarning,
        )
        if DEBUG:
            LOGGER.debug(exception, exc_info=True)
        return None


def capitalize(word: str) -> str:
    """Only capitalize the first letter of a word, even when written in
    CamlCase.

    Args:
        word (str): Input string.

    Returns:
        str: Input string with first letter capitalized.
    """
    return re.sub("([a-zA-Z])", lambda x: x.groups()[0].upper(), word, 1)


def snake_to_caml(word: str) -> str:
    """Convert a string written in snake_case to a string in CamlCase.

    Args:
        word (str): Input string.

    Returns:
        str: Output string.
    """
    return re.sub("_.", lambda x: x.group()[1].upper(), word)


def caml_to_snake(word: str) -> str:
    """Convert a string written in CamlCase to a string written in snake_case.

    Args:
        word (str): Input string.

    Returns:
        str: Output string.
    """
    return re.sub(r"(?<!^)(?=[A-Z])", "_", word).lower()


def dict_snake_to_caml(data: dict) -> dict:
    """Convert dictionary with keys written in snake_case to another one with
    keys written in CamlCase.

    Args:
        data (dict): Input dictionary.

    Returns:
        dict: Output dictionary.
    """
    return apply_func_dict(data, snake_to_caml)


def apply_func_dict(data: dict, func) -> dict:
    """Apply function on a dictionary keys.

    Args:
        data (dict): Input dictionary.

    Returns:
        dict: Output dictionary.
    """
    if isinstance(data, Mapping):
        return {func(k): apply_func_dict(v, func) for k, v in data.items()}
    return data


def str2bool(string: str) -> bool:
    """Convert a string to a boolean.

    Args:
        string (str): String to convert

    Returns:
        bool: Boolean value.

    Raises:
        `argparse.ArgumentTypeError`: IF no acceptable boolean string is found.
    """
    if isinstance(string, bool):
        return string
    if string.lower() in ("yes", "true", "t", "y", "1"):
        return True
    if string.lower() in ("no", "false", "f", "n", "0"):
        return False
    raise argparse.ArgumentTypeError("Boolean value expected.")


def download_gcs_file(url: str) -> dict:
    """Download config from GCS.

    Args:
        url: Config URL.

    Returns:
        dict: Loaded configuration.
    """
    client = storage.Client()
    bucket, filepath = decode_gcs_url(url)
    bucket = client.get_bucket(bucket)
    blob = bucket.blob(filepath)
    return blob.download_as_string(client=None).decode("utf-8")


def decode_gcs_url(url: str) -> tuple:
    """Decode GCS URL.

    Args:
        url (str): GCS URL.

    Returns:
        tuple: (bucket_name, file_path)
    """
    split_url = url.split("/")
    bucket_name = split_url[2]
    file_path = "/".join(split_url[3:])
    return (bucket_name, file_path)


# pylint: disable=dangerous-default-value
def get_files(source, extensions=["yaml", "yml", "json"]) -> list:
    """Get all files matching extensions.

    Args:
        extensions (list): List of extensions to match.

    Returns:
        list: List of all files matching extensions relative to source folder.
    """
    all_files: list = []
    for ext in extensions:
        all_files.extend(Path(source).rglob(f"*.{ext}"))
    return all_files


def get_target_path(source_dir, target_dir, relative_path, mkdir: bool = True):
    """Get target file path from a source directory, a target directory and a
    path relative to the source directory.

    Args:
        source_dir (Path): path to source directory.
        target_dir (pathlib.Path): path to target directory.
        relative_path (pathlib.Path): path relative to source directory.
        mkdir (bool): Create directory structure for target path.

    Returns:
        pathlib.Path: path to target file.
    """
    source_dir = source_dir.resolve()
    target_dir = target_dir.resolve()
    relative_path = relative_path.relative_to(source_dir)
    common_path = os.path.commonpath([source_dir, target_dir])
    target_path = common_path / target_dir.relative_to(common_path) / relative_path
    if mkdir:
        target_path.parent.mkdir(parents=True, exist_ok=True)
    return target_path


def fmt_traceback(exc) -> str:
    """Format exception to be human-friendly.

    Args:
        exc (Exception): Exception to format.

    Returns:
        str: Formatted exception.
    """
    return exc.__class__.__name__ + ": " + str(exc).replace("\n", " ")<|MERGE_RESOLUTION|>--- conflicted
+++ resolved
@@ -61,11 +61,7 @@
     """
     configs = [
         load_config(str(p), ctx=ctx, kind=kind)
-<<<<<<< HEAD
-        for p in sorted(Path(path).rglob('*.yaml'))
-=======
-        for p in sorted(Path(path).glob("*.yaml"))
->>>>>>> a03832e7
+        for p in sorted(Path(path).rglob("*.yaml"))
     ]
     return [cfg for cfg in configs if cfg]
 
