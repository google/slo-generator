--- conflicted
+++ resolved
@@ -106,16 +106,11 @@
 
     # Construct exporters block
     spec = {}
-<<<<<<< HEAD
-    default_exporters = config.get("default_exporters", [])
-    cli_exporters = os.environ.get("EXPORTERS", None)
-=======
     # pytype: disable=attribute-error
     # FIXME `load_config()` returns `Optional[dict]` so `config` can be `None`
-    default_exporters = config.get('default_exporters', [])
+    default_exporters = config.get("default_exporters", [])
     # pytype: enable=attribute-error
-    cli_exporters = os.environ.get('EXPORTERS', None)
->>>>>>> 44d64457
+    cli_exporters = os.environ.get("EXPORTERS", None)
     if cli_exporters:
         cli_exporters = cli_exporters.split(",")
     if not default_exporters and not cli_exporters:
@@ -214,22 +209,15 @@
         headers["Authorization"] = request.headers["Authorization"]
         service_url = service_url.replace("http:", "https:")  # force HTTPS auth
     for url in urls:
-<<<<<<< HEAD
         if "pubsub_batch_handler" in config:
             LOGGER.info(f"Sending {url} to pubsub batch handler.")
             from google.cloud import pubsub_v1  # pylint: disable=C0415
 
-            exporter_conf = config.get("pubsub_batch_handler")
-=======
-        if 'pubsub_batch_handler' in config:
-            LOGGER.info(f'Sending {url} to pubsub batch handler.')
-            from google.cloud import pubsub_v1 # pylint: disable=C0415
             # pytype: disable=attribute-error
             # FIXME `load_config()` returns `Optional[dict]`
             #   so `config` can be `None`
-            exporter_conf = config.get('pubsub_batch_handler')
+            exporter_conf = config.get("pubsub_batch_handler")
             # pytype: enable=attribute-error
->>>>>>> 44d64457
             client = pubsub_v1.PublisherClient()
             project_id = exporter_conf["project_id"]
             topic_name = exporter_conf["topic_name"]
