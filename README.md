# SLO Generator

![build](https://github.com/google/slo-generator/workflows/build/badge.svg)
![cloudbuild](https://github.com/google/slo-generator/workflows/cloudbuild/badge.svg)
[![PyPI version](https://badge.fury.io/py/slo-generator.svg)](https://badge.fury.io/py/slo-generator)

`slo-generator` is a tool to compute and export **Service Level Objectives** ([SLOs](https://landing.google.com/sre/sre-book/chapters/service-level-objectives/)),
**Error Budgets** and **Burn Rates**, using policies written in JSON or YAML format.

## Description
`slo-generator` will query metrics backend and compute the following metrics:

* **Service Level Objective** defined as `SLO (%) = GOOD_EVENTS / VALID_EVENTS`
* **Error Budget** defined as `ERROR_BUDGET = 100 - SLO (%)`
* **Burn Rate** defined as `BURN_RATE = ERROR_BUDGET / ERROR_BUDGET_TARGET`

## Local usage

**Requirements**

* Python 3

**Installation**

`slo-generator` is published on PyPI. To install it, run:

```sh
pip3 install slo-generator
```

**Run the `slo-generator`**

```
slo-generator -f <SLO_CONFIG_PATH> -b <ERROR_BUDGET_POLICY> --export
```
  * `<SLO_CONFIG_PATH>` is the [SLO config](#slo-configuration) file or folder.
    If a folder path is passed, the SLO configs filenames should match the pattern `slo_*.yaml` to be loaded.

  * `<ERROR_BUDGET_POLICY>` is the [Error Budget Policy](#error-budget-policy) file.

  * `--export` enables exporting data using the `exporters` defined in the SLO
  configuration file.

Use `slo-generator --help` to list all available arguments.

***Notes:***
* To enable **debug logs**, set the environment variable `DEBUG` to `1`.
* To enable **colorized output** (local usage), set the environment variable `COLORED_OUTPUT` to `1`.

## Configuration

The `slo-generator` requires two configuration files to run, the **SLO configuration** file and the **Error budget policy** file.

#### SLO configuration

The **SLO configuration** (JSON or YAML) is composed of the following fields:

* **SLO metadata**:
  * `slo_name`: Name of this SLO.
  * `slo_description`: Description of this SLO.
  * `slo_target`: SLO target (between 0 and 1).
  * `service_name`: Name of the monitored service.
  * `feature_name`: Name of the monitored subsystem.


* **SLI configuration**:
  * `backend`: Specific documentation and examples are available for each supported backends:
<<<<<<< HEAD
    * [Stackdriver Monitoring](docs/stackdriver.md#backend)
    * [Stackdriver Service Monitoring](docs/stackdriver_service_monitoring.md#backend)
    * [Prometheus](docs/prometheus.md#backend)
    * [ElasticSearch](docs/elasticsearch.md#backend)
    * [Datadog](docs/datadog.md#backend)
=======
    * [Stackdriver Monitoring](docs/providers/stackdriver.md#backend)
    * [Stackdriver Service Monitoring](docs/providers/stackdriver_service_monitoring.md#backend)
    * [Prometheus](docs/providers/prometheus.md#backend)
    * [ElasticSearch](docs/providers/elasticsearch.md#backend)
>>>>>>> a8bdb0e4


- **Exporter configuration**:
  * `exporters`: A list of exporters to export results to. Specific documentation is available for each supported exporters:
      * [Cloud Pub/Sub](docs/providers/pubsub.md#exporter) to stream SLO reports.
      * [BigQuery](docs/providers/bigquery.md#exporter) to export SLO reports to BigQuery for historical analysis and DataStudio reporting.
      * [Stackdriver Monitoring](docs/providers/stackdriver.md#exporter) to export the `error_budget_burn_rate` metric to Stackdriver Monitoring.
      * [Prometheus](docs/providers/prometheus.md#exporter) to export the `error_budget_burn_rate` metric to Prometheus.

***Note:*** *you can use environment variables in your SLO configs by using `${}` syntax to avoid having sensitive data in version control. Environment variables will be replaced at run time.*

==> An example SLO configuration file is available [here](samples/stackdriver/slo_gae_app_availability.yaml).

#### Error Budget policy

The **Error Budget policy** (JSON or YAML) is a list of multiple error budgets, each one composed of the following fields:

* `window`: Rolling time window for this error budget.
* `alerting_burn_rate_threshold`: Target burnrate threshold over which alerting is needed.
* `urgent_notification`: boolean whether violating this error budget should trigger a page.
* `overburned_consequence_message`: message to show when the error budget is above the target.
* `achieved_consequence_message`: message to show when the error budget is within the target.

==> An example Error Budget policy is available [here](samples/error_budget_policy.yaml).

## More documentation

To go further with the SLO Generator, you can read:

* [Build an SLO achievements report with BigQuery and DataStudio](docs/deploy/datastudio_slo_report.md)

* [Deploy the SLO Generator on Google Cloud Functions (Terraform)](docs/deploy/cloudfunctions.md)

* [Deploy the SLO Generator on Kubernetes (Alpha)](docs/deploy/kubernetes.md)

* [Deploy the SLO Generator in a CloudBuild pipeline](docs/deploy/cloudbuild.md)

* [Contribute to the SLO Generator](CONTRIBUTING.md)<|MERGE_RESOLUTION|>--- conflicted
+++ resolved
@@ -65,19 +65,11 @@
 
 * **SLI configuration**:
   * `backend`: Specific documentation and examples are available for each supported backends:
-<<<<<<< HEAD
-    * [Stackdriver Monitoring](docs/stackdriver.md#backend)
-    * [Stackdriver Service Monitoring](docs/stackdriver_service_monitoring.md#backend)
-    * [Prometheus](docs/prometheus.md#backend)
-    * [ElasticSearch](docs/elasticsearch.md#backend)
-    * [Datadog](docs/datadog.md#backend)
-=======
     * [Stackdriver Monitoring](docs/providers/stackdriver.md#backend)
     * [Stackdriver Service Monitoring](docs/providers/stackdriver_service_monitoring.md#backend)
     * [Prometheus](docs/providers/prometheus.md#backend)
     * [ElasticSearch](docs/providers/elasticsearch.md#backend)
->>>>>>> a8bdb0e4
-
+    * [Datadog](docs/providers/datadog.md#backend)
 
 - **Exporter configuration**:
   * `exporters`: A list of exporters to export results to. Specific documentation is available for each supported exporters:
@@ -85,6 +77,7 @@
       * [BigQuery](docs/providers/bigquery.md#exporter) to export SLO reports to BigQuery for historical analysis and DataStudio reporting.
       * [Stackdriver Monitoring](docs/providers/stackdriver.md#exporter) to export the `error_budget_burn_rate` metric to Stackdriver Monitoring.
       * [Prometheus](docs/providers/prometheus.md#exporter) to export the `error_budget_burn_rate` metric to Prometheus.
+      * [Datadog](docs/providers/datadog.md#exporter) to export the `error_budget_burn_rate` metric to Datadog.
 
 ***Note:*** *you can use environment variables in your SLO configs by using `${}` syntax to avoid having sensitive data in version control. Environment variables will be replaced at run time.*
 
