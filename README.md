# SLO Generator

![test](https://github.com/google/slo-generator/workflows/test/badge.svg)
![build](https://github.com/google/slo-generator/workflows/build/badge.svg)
![deploy](https://github.com/google/slo-generator/workflows/deploy/badge.svg)

[![PyPI version](https://badge.fury.io/py/slo-generator.svg)](https://badge.fury.io/py/slo-generator)

`slo-generator` is a tool to compute and export **Service Level Objectives** ([SLOs](https://landing.google.com/sre/sre-book/chapters/service-level-objectives/)),
**Error Budgets** and **Burn Rates**, using configurations written in YAML (or JSON) format.

***IMPORTANT NOTE: the following content is the `slo-generator` v2 documentation. The v1 documentation is available [here](https://github.com/google/slo-generator/tree/v1.5.1), and instructions to migrate to v2 are available [here](https://github.com/google/slo-generator/blob/master/docs/shared/migration.md).***

## Table of contents
- [Description](#description)
- [Local usage](#local-usage)
  - [Requirements](#requirements)
  - [Installation](#installation)
  - [CLI usage](#cli-usage)
  - [API usage](#api-usage)
- [Configuration](#configuration)
  - [SLO configuration](#slo-configuration)
  - [Shared configuration](#shared-configuration)
- [More documentation](#more-documentation)
  - [Build an SLO achievements report with BigQuery and DataStudio](#build-an-slo-achievements-report-with-bigquery-and-datastudio)
  - [Deploy the SLO Generator in Cloud Run](#deploy-the-slo-generator-in-cloud-run)
  - [Deploy the SLO Generator in Kubernetes (Alpha)](#deploy-the-slo-generator-in-kubernetes-alpha)
  - [Deploy the SLO Generator in a CloudBuild pipeline](#deploy-the-slo-generator-in-a-cloudbuild-pipeline)
  - [DEPRECATED: Deploy the SLO Generator on Google Cloud Functions (Terraform)](#deprecated-deploy-the-slo-generator-on-google-cloud-functions-terraform)
  - [Contribute to the SLO Generator](#contribute-to-the-slo-generator)

## Description
The `slo-generator` runs backend queries computing **Service Level Indicators**, 
compares them with the **Service Level Objectives** defined and generates a report 
by computing important metrics:

* **Service Level Indicator** (SLI) defined as **SLI = N<sub>good_events</sub> &#47; N<sub>valid_events</sub>**
* **Error Budget** (EB) defined as **EB = 1 - SLI**
* **Error Budget Burn Rate** (EBBR) defined as **EBBR = EB / EB<sub>target</sub>**
* **... and more**, see the [example SLO report](./test/unit/../../tests/unit/fixtures/slo_report_v2.json).

The **Error Budget Burn Rate** is often used for [**alerting on SLOs**](https://sre.google/workbook/alerting-on-slos/), as it demonstrates in practice to be more **reliable** and **stable** than 
alerting directly on metrics or on **SLI > SLO** thresholds.

## Local usage

### Requirements

* `python3.7` and above
* `pip3`

### Installation

`slo-generator` is a Python library published on [PyPI](https://pypi.org). To install it, run:

```sh
pip3 install slo-generator
```

***Notes:***
* To install **[providers](./docs/providers)**, use `pip3 install slo-generator[<PROVIDER_1>, <PROVIDER_2>, ... <PROVIDER_n]`. For instance:
  *  `pip3 install slo-generator[cloud_monitoring]` installs the Cloud Monitoring backend / exporter.
  *  `pip3 install slo-generator[prometheus, datadog, dynatrace]` install the Prometheus, Datadog and Dynatrace, backends / exporters.
* To install the **slo-generator API**, run `pip3 install slo-generator[api]`.
* To enable **debug logs**, set the environment variable `DEBUG` to `1`.
* To enable **colorized output** (local usage), set the environment variable `COLORED_OUTPUT` to `1`.

### CLI usage

To compute an SLO report using the CLI, run:
```
slo-generator compute -f <SLO_CONFIG_PATH> -c <SHARED_CONFIG_PATH> --export
```
where:
  * `<SLO_CONFIG_PATH>` is the [SLO configuration](#slo-configuration) file or folder path.

  * `<SHARED_CONFIG_PATH>` is the [Shared configuration](#shared-configuration) file path.

  * `--export` | `-e` enables exporting data using the `exporters` specified in the SLO
  configuration file.

Use `slo-generator compute --help` to list all available arguments.

### API usage

On top of the CLI, the `slo-generator` can also be run as an API using the Cloud 
Functions Framework SDK (Flask):
```
slo-generator api -c <SHARED_CONFIG_PATH>
```
where:
  * `<SHARED_CONFIG_PATH>` is the [Shared configuration](#shared-configuration) file path or GCS URL.

Once the API is up-and-running, you can `HTTP POST` SLO configurations (YAML or JSON) to it:

```
curl -X POST -H "Content-Type: text/x-yaml" --data-binary @slo.yaml localhost:8080 # yaml SLO config
curl -X POST -H "Content-Type: application/json" -d @slo.json localhost:8080 # json SLO config
```

***Notes:***
* The API responds by default to HTTP requests. An alternative mode is to 
respond to [`CloudEvents`](https://cloudevents.io/) instead, by setting 
`--signature-type cloudevent`.

* Use `--target export` to run the API in export mode only (former `slo-pipeline`).

## Configuration

The `slo-generator` requires two configuration files to run, an **SLO configuration** 
file, describing your SLO, and the **Shared configuration** file (common 
configuration for all SLOs).

### SLO configuration

The **SLO configuration** (JSON or YAML) is following the Kubernetes format and 
is composed of the following fields:

* `api`: `sre.google.com/v2`
* `kind`: `ServiceLevelObjective`
* `metadata`:
  * `name`: [**required**] *string* - Full SLO name (**MUST** be unique).
  * `labels`: [*optional*] *map* - Metadata labels, **for example**:
    * `slo_name`: SLO name (e.g `availability`, `latency128ms`, ...).
    * `service_name`: Monitored service (to group SLOs by service).
    * `feature_name`: Monitored feature (to group SLOs by feature).

* `spec`:
  * `description`: [**required**] *string* - Description of this SLO. 
  * `goal`: [**required**] *string* - SLO goal (or target) (**MUST** be between 0 and 1).
  * `backend`: [**required**] *string* - Backend name (**MUST** exist in SLO Generator Configuration).
  * `service_level_indicator`: [**required**] *map* - SLI configuration. The content of this section is 
  specific to each provider, see [`docs/providers`](./docs/providers).
  * `error_budget_policy`: [*optional*] *string* - Error budget policy name 
  (**MUST** exist in SLO Generator Configuration). If not specified, defaults to `default`.
  * `exporters`: [*optional*] *string* - List of exporter names (**MUST** exist in SLO Generator Configuration).

***Note:*** *you can use environment variables in your SLO configs by using 
`${MY_ENV_VAR}` syntax to avoid having sensitive data in version control. 
Environment variables will be replaced automatically at run time.*

**&rarr; See [example SLO configuration](samples/cloud_monitoring/slo_gae_app_availability.yaml).**

### Shared configuration
The shared configuration (JSON or YAML) configures the `slo-generator` and acts 
as a shared config for all SLO configs. It is composed of the following fields:

* `backends`: [**required**] *map* - Data backends configurations. Each backend 
  alias is defined as a key `<backend_name>/<suffix>`, and a configuration map.
  ```yaml
  backends:
    cloud_monitoring/dev:
      project_id: proj-cm-dev-a4b7
    datadog/test:
      app_key: ${APP_SECRET_KEY}
      api_key: ${API_SECRET_KEY}
  ```
  See specific providers documentation for detailed configuration:
    * [`cloud_monitoring`](docs/providers/cloud_monitoring.md#backend)
    * [`cloud_service_monitoring`](docs/providers/cloud_service_monitoring.md#backend)
    * [`prometheus`](docs/providers/prometheus.md#backend)
    * [`elasticsearch`](docs/providers/elasticsearch.md#backend)
    * [`datadog`](docs/providers/datadog.md#backend)
    * [`dynatrace`](docs/providers/dynatrace.md#backend)
    * [`<custom>`](docs/providers/custom.md#backend)
  
* `exporters`: A map of exporters to export results to. Each exporter is defined
  as a key formatted as `<exporter_name>/<suffix>`, and a map value detailing the
  exporter configuration.
  ```yaml
  exporters:
    bigquery/dev:
      project_id: proj-bq-dev-a4b7
      dataset_id: my-test-dataset
      table_id: my-test-table
    prometheus/test:
      url: ${PROMETHEUS_URL}
  ```
  See specific providers documentation for detailed configuration:
    * [`pubsub`](docs/providers/pubsub.md#exporter) to stream SLO reports.
    * [`bigquery`](docs/providers/bigquery.md#exporter) to export SLO reports to BigQuery for historical analysis and DataStudio reporting.
    * [`cloud_monitoring`](docs/providers/cloud_monitoring.md#exporter) to export metrics to Cloud Monitoring.
    * [`prometheus`](docs/providers/prometheus.md#exporter) to export metrics to Prometheus.
    * [`datadog`](docs/providers/datadog.md#exporter) to export metrics to Datadog.
    * [`dynatrace`](docs/providers/dynatrace.md#exporter) to export metrics to Dynatrace.
    * [`<custom>`](docs/providers/custom.md#exporter) to export SLO data or metrics to a custom destination.
  
* `error_budget_policies`: [**required**] A map of various error budget policies.
  * `<NAME>`: Name of the error budget policy. 
    * `steps`: List of error budget policy steps, each containing the following fields:
      * `window`: Rolling time window for this error budget.
      * `alerting_burn_rate_threshold`: Target burnrate threshold over which alerting is needed.
      * `urgent_notification`: boolean whether violating this error budget should trigger a page.
      * `overburned_consequence_message`: message to show when the error budget is above the target.
      * `achieved_consequence_message`: message to show when the error budget is within the target.

  ```yaml
  error_budget_policies:
    default:
      steps:
      - name: 1 hour
        burn_rate_threshold: 9
        alert: true
        message_alert: Page to defend the SLO
        message_ok: Last hour on track
        window: 3600
      - name: 12 hours
        burn_rate_threshold: 3
        alert: true
        message_alert: Page to defend the SLO
        message_ok: Last 12 hours on track
        window: 43200
  ```

**&rarr; See [example Shared configuration](samples/config.yaml).**

## More documentation

To go further with the SLO Generator, you can read:

<<<<<<< HEAD
* [Build an SLO achievements report with BigQuery and DataStudio](docs/deploy/datastudio_slo_report.md)

* [Deploy the SLO Generator on Google Cloud Functions (Terraform)](docs/deploy/cloudfunctions.md)

* [Deploy the SLO Generator on Kubernetes (Alpha)](docs/deploy/kubernetes.md)

* [Deploy the SLO Generator in a CloudBuild pipeline](docs/deploy/cloudbuild.md)

* [Contribute to the SLO Generator](CONTRIBUTING.md)

* [How to define a latency SLI-SLO from an exponential distribution metric in Cloud Monitoring](docs/pratices/latency_slo_distrib_metric_cloud_monitoring.md)
=======
### [Build an SLO achievements report with BigQuery and DataStudio](docs/deploy/datastudio_slo_report.md)
### [Deploy the SLO Generator in Cloud Run](docs/deploy/cloudrun.md)
### [Deploy the SLO Generator in Kubernetes (Alpha)](docs/deploy/kubernetes.md)
### [Deploy the SLO Generator in a CloudBuild pipeline](docs/deploy/cloudbuild.md)
### [DEPRECATED: Deploy the SLO Generator on Google Cloud Functions (Terraform)](docs/deploy/cloudfunctions.md)
### [Contribute to the SLO Generator](CONTRIBUTING.md)
>>>>>>> 3bcdd4dc
<|MERGE_RESOLUTION|>--- conflicted
+++ resolved
@@ -218,23 +218,9 @@
 
 To go further with the SLO Generator, you can read:
 
-<<<<<<< HEAD
-* [Build an SLO achievements report with BigQuery and DataStudio](docs/deploy/datastudio_slo_report.md)
-
-* [Deploy the SLO Generator on Google Cloud Functions (Terraform)](docs/deploy/cloudfunctions.md)
-
-* [Deploy the SLO Generator on Kubernetes (Alpha)](docs/deploy/kubernetes.md)
-
-* [Deploy the SLO Generator in a CloudBuild pipeline](docs/deploy/cloudbuild.md)
-
-* [Contribute to the SLO Generator](CONTRIBUTING.md)
-
-* [How to define a latency SLI-SLO from an exponential distribution metric in Cloud Monitoring](docs/pratices/latency_slo_distrib_metric_cloud_monitoring.md)
-=======
 ### [Build an SLO achievements report with BigQuery and DataStudio](docs/deploy/datastudio_slo_report.md)
 ### [Deploy the SLO Generator in Cloud Run](docs/deploy/cloudrun.md)
 ### [Deploy the SLO Generator in Kubernetes (Alpha)](docs/deploy/kubernetes.md)
 ### [Deploy the SLO Generator in a CloudBuild pipeline](docs/deploy/cloudbuild.md)
 ### [DEPRECATED: Deploy the SLO Generator on Google Cloud Functions (Terraform)](docs/deploy/cloudfunctions.md)
-### [Contribute to the SLO Generator](CONTRIBUTING.md)
->>>>>>> 3bcdd4dc
+### [Contribute to the SLO Generator](CONTRIBUTING.md)