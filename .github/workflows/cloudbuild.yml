--- conflicted
+++ resolved
@@ -3,11 +3,7 @@
   push:
     branches:
       - master
-  pull_request:
-<<<<<<< HEAD
   workflow_dispatch:
-=======
->>>>>>> a74ef9d2
 jobs:
   build:
     runs-on: ubuntu-latest
